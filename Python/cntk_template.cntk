# Copyright (c) Microsoft. All rights reserved.
# Licensed under the MIT license. See LICENSE file in the project root for full license information.

command=Train

modelPath="%(ModelPath)s"		
deviceId=-1						    # CPU
FeatureDimension=%(FeatureDimension)s
LabelDimension=%(LabelDimension)s

Train=[
	action="train"
	
	NDLNetworkBuilder=[
	
    run=sample

      sample=[

%(ModelDescription)s
  
        FeatureNodes=(features)
        LabelNodes=(labels)
        CriteriaNodes=(%(CriteriaNodes)s)
        #EvalNodes=(%(EvalNodes)s)
<<<<<<< HEAD
        OutputNodes=(%(OutputNodes)s)
=======
        #OutputNodes=(%(OutputNodes)s)
		OutputNodes=(v4)
>>>>>>> 51386ae4
      ]   
    ]
	
	SGD = [	
		epochSize=0		                    # =0 means size of the training set
		minibatchSize=10
		learningRatesPerMB=0.1	            
		maxEpochs=50
	]
	
	reader = [
		readerType = "UCIFastReader"
		file = "%(TrainFile)s"
		miniBatchMode = "partial"		
		verbosity = 1
		
		features=[
			start = 0
			dim = $FeatureDimension$
		]
	
		labels=[
			start = $FeatureDimension$		      
			dim = $LabelDimension$		          
            #labelDim=2
			labelType=%(LabelType)s     # 'category' or 'regression' 
            labelMappingFile="%(LabelMappingFile)s" 
		]
	]
]
<|MERGE_RESOLUTION|>--- conflicted
+++ resolved
@@ -7,6 +7,7 @@
 deviceId=-1						    # CPU
 FeatureDimension=%(FeatureDimension)s
 LabelDimension=%(LabelDimension)s
+NumOfClasses=%(NumOfClasses)s
 
 Train=[
 	action="train"
@@ -23,20 +24,16 @@
         LabelNodes=(labels)
         CriteriaNodes=(%(CriteriaNodes)s)
         #EvalNodes=(%(EvalNodes)s)
-<<<<<<< HEAD
         OutputNodes=(%(OutputNodes)s)
-=======
-        #OutputNodes=(%(OutputNodes)s)
-		OutputNodes=(v4)
->>>>>>> 51386ae4
+		#OutputNodes=(v4)
       ]   
     ]
 	
 	SGD = [	
 		epochSize=0		                    # =0 means size of the training set
-		minibatchSize=10
+		minibatchSize=2
 		learningRatesPerMB=0.1	            
-		maxEpochs=50
+		maxEpochs=10
 	]
 	
 	reader = [
@@ -53,7 +50,7 @@
 		labels=[
 			start = $FeatureDimension$		      
 			dim = $LabelDimension$		          
-            #labelDim=2
+            labelDim=$NumOfClasses$
 			labelType=%(LabelType)s     # 'category' or 'regression' 
             labelMappingFile="%(LabelMappingFile)s" 
 		]
