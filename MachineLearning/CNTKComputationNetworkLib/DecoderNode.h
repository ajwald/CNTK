//
// <copyright file="EvaluationCriterionNodes.h" company="Microsoft">
//     Copyright (c) Microsoft Corporation.  All rights reserved.
// </copyright>
//
#pragma once

#include <map>
#include <string>
#include <vector>
#include <stdexcept>
#include <list>
#include <memory>
#include "ComputationNode.h"

namespace Microsoft { namespace MSR { namespace CNTK {

    // -----------------------------------------------------------------------
    // SequenceDecoderNode (label, position_dependent_score, transition_score)
    // this node does sequence decoding only
    // it corresponds to a decoder
    //  - label : output label vector of [0:T-1]
    //  - position_dependent_score : score from position dependent node,
    //    in the R-CRF case, it is the RNN output score before softmax
    //  - transition score : score from the transition node, 
    //    in the R-CRF case, it is the transition probability between labels
    // -----------------------------------------------------------------------

    template<class ElemType>
    class SequenceDecoderNode : public ComputationNodeNonLooping/*ComputationNode*/<ElemType>, public NumInputs<3>
    {
        typedef ComputationNodeNonLooping<ElemType> Base; UsingComputationNodeMembersBoilerplate;
        static const std::wstring TypeName() { return L"SequenceDecoderNode"; }
    private:
        // TODO: member variables go to the end
        Matrix<ElemType> mAlpha;
        Matrix<ElemType> mBacktrace;

        int mStartLab; // the starting output label
        int mEndLab;   // the ending output label, if avaliable
        ElemType  m_default_activity;
    public:
<<<<<<< HEAD
        virtual ComputationNode<ElemType> * NewThis(DEVICEID_TYPE deviceId, const wstring & name) { return new typename std::remove_reference<decltype(*this)>::type(deviceId, name); }
=======
>>>>>>> 5ec80fb0
        SequenceDecoderNode(DEVICEID_TYPE deviceId, const wstring & name) :
            Base(deviceId, name),
            mAlpha(deviceId), mBacktrace(deviceId),
            mStartLab(-1), mEndLab(-1)
        { }

        static void DecideStartEndingOutputLab(const Matrix<ElemType>& lbls, int & stt, int & stp)
        {
            if (stt != -1 && stp != -1)
                return; /// have computed before

            int iNumPos = lbls.GetNumCols();

            int firstLbl = -1;
            for (int ik = 0; ik < lbls.GetNumRows(); ik++)
                if (lbls(ik, 0) != 0){
                    firstLbl = ik; break;
                }

            int lastLbl = -1;
            for (int ik = 0; ik < lbls.GetNumRows(); ik++)
                if (lbls(ik, iNumPos - 1) != 0){
                    lastLbl = ik; break;
                }

            stt = firstLbl;
            stp = lastLbl;
        };

        virtual void ComputeInputPartial(const size_t /*inputIndex*/)  //scaled by 2*number of elements in the Matrix<ElemType>
        {
            LogicError("SequenceDecoder is used for evaluation only.");
        }

        /// compute posterior probability of label y at position t
        virtual void /*ComputationNodeNonLooping::*/EvaluateThisNodeNonLooping() override
        {
            DecideStartEndingOutputLab(Inputs(0)->FunctionValues(), mStartLab, mEndLab);
            EvaluateThisNodeS(mAlpha, mBacktrace, FunctionValues(), Inputs(1)->FunctionValues(),
                              Inputs(2)->FunctionValues(), mStartLab, mEndLab);
        }

        // compute forward backward algorithm
        void EvaluateThisNodeS(Matrix<ElemType>& alpha, Matrix<ElemType>& backtrace, Matrix<ElemType>& functionValues, const Matrix<ElemType>& pos_scores, const Matrix<ElemType>& pair_scores, const size_t stt, const size_t stp)
        {
            /// to-do, each slice is for one sentence
            /// to-do, number of slices correspond to number of frames 
            /// this implementation only supports one sentence per minibatch

            /// change to other values so can support multiple sentences in each minibatch
            ForwardCompute(alpha, backtrace, pos_scores, pair_scores, stt);
            BackwardCompute(functionValues, backtrace, stp);

        };

        /// compute forward backward algorithm
        static void ForwardCompute(Matrix<ElemType>& alpha,
            Matrix<ElemType>& backtrace,
            const Matrix<ElemType>& pos_scores, const Matrix<ElemType>& pair_scores,
            const size_t stt)
        {
            /// to-do, shift more than 1 to support muliple sentences per minibatch
            int iNumPos = pos_scores.GetNumCols();
            int iNumLab = pos_scores.GetNumRows();
            size_t iTmp = 0;

            /// need to have 
            alpha.Resize(iNumLab, iNumPos);
            backtrace.Resize(iNumLab, iNumPos);

            for (int t = 0; t < iNumPos; t++)
            {
                for (int k = 0; k < iNumLab; k++)
                {
                    ElemType fTmp = (ElemType)LZERO;
                    if (t > 1){
                        for (int j = 0; j < iNumLab; j++)
                        {
                            ElemType fAlpha = alpha(j, t - 1) + pair_scores(k, j);
                            if (fAlpha > fTmp){
                                fTmp = fAlpha;
                                iTmp = j;
                            }
                        }
                        fTmp += pos_scores(k, t);  /// include position dependent score
                    }
                    else
                    {
                        /// with constrain that the first word is labeled as a given symbol
                        iTmp = stt;
                        fTmp = 0;
                        if (t == 1){
                            fTmp = alpha(iTmp, t - 1);
                            fTmp += pair_scores(k, iTmp);
                            fTmp += pos_scores(k, t);
                        }
                        else {
                            fTmp = (k == stt) ? pos_scores(k, t) : (ElemType)LZERO;
                        }
                    }
                    alpha(k, t) = fTmp;
                    backtrace(k, t) = (ElemType)iTmp;
                }
            }

        };

        /// compute backward algorithm
        static void BackwardCompute(
            Matrix<ElemType>& decodedpath,
            const Matrix<ElemType>& backtrace, const size_t stp)
        {
            int iNumPos = backtrace.GetNumCols();
            int iNumLab = backtrace.GetNumRows();

            decodedpath.Resize(iNumLab, iNumPos);
            decodedpath.SetValue(0);

            size_t lastlbl = stp;
            decodedpath(lastlbl, iNumPos - 1) = 1;

            for (int t = iNumPos - 1; t > 0; t--)
            {
                lastlbl = (size_t)backtrace(lastlbl, t);
                decodedpath(lastlbl, t - 1) = 1;
            }
        };

        /// need to feed in pseudo label data, which tells the decoder what is the beginning
        /// and ending output symbol. these symbols will constrain the search space
        virtual void /*ComputationNodeBase::*/Validate(bool isFinalValidationPass) override
        {
            Base::Validate(isFinalValidationPass);

            if (isFinalValidationPass)
                if (!(Inputs(1)->GetNumRows() == Inputs(2)->GetNumRows() &&  // position dependent and pair scores have same number of labels
                    Inputs(0)->GetNumRows() == Inputs(1)->GetNumRows() &&
                    Inputs(0)->GetNumCols() == Inputs(1)->GetNumCols() && // position dependent and pair scores have the same observation numbers
                    Inputs(2)->GetNumCols() == Inputs(2)->GetNumRows()))
                {
                    LogicError("The Matrix<ElemType>  dimension in the SequenceDecoderNode operation does not match.");
                }
            // BUGBUG: Not resizing FunctionValues?

            InferMBLayoutFromInputsForStandardCase();
            InferImageDimsFromInputs();
        }

        virtual void InferImageDimsFromInputs()
        {
            InferImageDimsFromInput(0, false);

            m_outputChannels = 1;
            m_outputWidth = 1;
            m_outputHeight = 1;
        }

        /// label : output label vector of [0:T-1]
        /// position_dependent_score : score from position dependent node,
        /// in the R-CRF case, it is the RNN output score before softmax
        /// transition score : score from the transition node, 
        /// in the R-CRF case, it is the transition probability between labels
<<<<<<< HEAD
        virtual void AttachInputs(const ComputationNodePtr label,
            const ComputationNodePtr position_dependent_score,
            const ComputationNodePtr transition_score)
        {
            m_children.resize(3);
            m_children[0] = label;
            m_children[1] = position_dependent_score;
            m_children[2] = transition_score;
        }
=======
        //virtual void AttachInputs(const ComputationNodePtr label,
        //    const ComputationNodePtr position_dependent_score,
        //    const ComputationNodePtr transition_score)
        //{
        //    m_children.resize(3);
        //    m_children[0] = label;
        //    m_children[1] = position_dependent_score;
        //    m_children[2] = transition_score;
        //}
>>>>>>> 5ec80fb0
    };
 

    template class SequenceDecoderNode<float>;
    template class SequenceDecoderNode<double>;
}}}<|MERGE_RESOLUTION|>--- conflicted
+++ resolved
@@ -40,10 +40,6 @@
         int mEndLab;   // the ending output label, if avaliable
         ElemType  m_default_activity;
     public:
-<<<<<<< HEAD
-        virtual ComputationNode<ElemType> * NewThis(DEVICEID_TYPE deviceId, const wstring & name) { return new typename std::remove_reference<decltype(*this)>::type(deviceId, name); }
-=======
->>>>>>> 5ec80fb0
         SequenceDecoderNode(DEVICEID_TYPE deviceId, const wstring & name) :
             Base(deviceId, name),
             mAlpha(deviceId), mBacktrace(deviceId),
@@ -206,17 +202,6 @@
         /// in the R-CRF case, it is the RNN output score before softmax
         /// transition score : score from the transition node, 
         /// in the R-CRF case, it is the transition probability between labels
-<<<<<<< HEAD
-        virtual void AttachInputs(const ComputationNodePtr label,
-            const ComputationNodePtr position_dependent_score,
-            const ComputationNodePtr transition_score)
-        {
-            m_children.resize(3);
-            m_children[0] = label;
-            m_children[1] = position_dependent_score;
-            m_children[2] = transition_score;
-        }
-=======
         //virtual void AttachInputs(const ComputationNodePtr label,
         //    const ComputationNodePtr position_dependent_score,
         //    const ComputationNodePtr transition_score)
@@ -226,7 +211,6 @@
         //    m_children[1] = position_dependent_score;
         //    m_children[2] = transition_score;
         //}
->>>>>>> 5ec80fb0
     };
  
 
