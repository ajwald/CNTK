--- conflicted
+++ resolved
@@ -114,12 +114,9 @@
     <ClInclude Include="..\..\Common\Include\fileutil.h">
       <ExcludedFromBuild Condition="'$(Configuration)|$(Platform)'=='Debug|x64'">false</ExcludedFromBuild>
     </ClInclude>
-<<<<<<< HEAD
-=======
     <ClInclude Include="..\..\Common\Include\DebugUtil.h">
       <ExcludedFromBuild Condition="'$(Configuration)|$(Platform)'=='Debug|x64'">false</ExcludedFromBuild>
     </ClInclude>
->>>>>>> 3a90db98
     <ClInclude Include="SparsePCReader.h" />
     <ClInclude Include="minibatchsourcehelpers.h" />
     <ClInclude Include="stdafx.h" />
@@ -142,13 +139,10 @@
       <PrecompiledHeader Condition="'$(Configuration)|$(Platform)'=='Debug|x64'">NotUsing</PrecompiledHeader>
       <PrecompiledHeader Condition="'$(Configuration)|$(Platform)'=='Release|x64'">NotUsing</PrecompiledHeader>
     </ClCompile>
-<<<<<<< HEAD
-=======
     <ClCompile Include="..\..\Common\DebugUtil.cpp">
       <PrecompiledHeader Condition="'$(Configuration)|$(Platform)'=='Debug|x64'">NotUsing</PrecompiledHeader>
       <PrecompiledHeader Condition="'$(Configuration)|$(Platform)'=='Release|x64'">NotUsing</PrecompiledHeader>
     </ClCompile>
->>>>>>> 3a90db98
     <ClCompile Include="dllmain.cpp" />
     <ClCompile Include="SparsePCReader.cpp">
       <PrecompiledHeader Condition="'$(Configuration)|$(Platform)'=='Release|x64'">Use</PrecompiledHeader>
