//
// Copyright (c) Microsoft. All rights reserved.
// Licensed under the MIT license. See LICENSE.md file in the project root for full license information.
//
// Matrix.cpp -- main CPP file that contains all Matrix functions exported by the CNTKMath.dll
//
#include "stdafx.h"
#include "Basics.h"
#include "Matrix.h"
#include "CPUMatrix.h"
#include "CPUSparseMatrix.h"
#include "GPUMatrix.h"
#include "GPUSparseMatrix.h"
#include "File.h"
#include <assert.h>
#include <math.h>
#include "GPUWatcher.h" // bring in this class as well so that it gets exported from this DLL
#include <memory>
#ifndef CPUONLY
#pragma comment(lib, "MathCUDA.lib") // built by CNTKMathCUDA project
#endif

#pragma warning(disable : 4127) // conditional expression is constant; "if (sizeof(ElemType)==sizeof(float))" triggers this
#pragma warning(disable : 4239) // nonstandard extension; triggered by this pattern: "auto& second = transposeB ? b.m_GPUMatrix->Transpose() : *b.m_GPUMatrix;"
#pragma warning(disable : 4702) // unreachable code; triggered for unknown reasons

#ifndef min
#define min(a, b) (((a) < (b)) ? (a) : (b))
#endif

// Helper to dispath matrix calls to the 4 underlying matrix libraries (CPU,GPU) x (DENSE,SPARSE)
// 'MatrixPointerToCheck' determines where the operation takes place.
// 'MatrixPointerToSetFlag' is the output. If not null and its location is BOTH, we collapse it to one.
#define DISPATCH_MATRIX_ON_FLAG(MatrixPointerToCheck, MatrixPointerToSetFlag, CPUDense, GPUDense, CPUSparse, GPUSparse) \
    {                                                                                                                   \
        CurrentDataLocation curLocation = (MatrixPointerToCheck)->GetCurrentMatrixLocation();                           \
        if (curLocation == CurrentDataLocation::GPU || curLocation == CurrentDataLocation::BOTH)                        \
        {                                                                                                               \
            if ((MatrixPointerToCheck)->GetMatrixType() != MatrixType::SPARSE)                                          \
            {                                                                                                           \
                GPUDense;                                                                                               \
                if (MatrixPointerToSetFlag != nullptr)                                                                  \
                    ((Matrix*) MatrixPointerToSetFlag)->SetDataLocation(CurrentDataLocation::GPU, MatrixType::DENSE);   \
            }                                                                                                           \
            else                                                                                                        \
            {                                                                                                           \
                GPUSparse;                                                                                              \
                if (MatrixPointerToSetFlag != nullptr)                                                                  \
                    ((Matrix*) MatrixPointerToSetFlag)->SetDataLocation(CurrentDataLocation::GPU, MatrixType::SPARSE);  \
            }                                                                                                           \
        }                                                                                                               \
        else if (curLocation == CurrentDataLocation::CPU)                                                               \
        {                                                                                                               \
            if ((MatrixPointerToCheck)->GetMatrixType() != MatrixType::SPARSE)                                          \
            {                                                                                                           \
                CPUDense;                                                                                               \
                if (MatrixPointerToSetFlag != nullptr)                                                                  \
                    ((Matrix*) MatrixPointerToSetFlag)->SetDataLocation(CurrentDataLocation::CPU, MatrixType::DENSE);   \
            }                                                                                                           \
            else                                                                                                        \
            {                                                                                                           \
                CPUSparse;                                                                                              \
                if (MatrixPointerToSetFlag != nullptr)                                                                  \
                    ((Matrix*) MatrixPointerToSetFlag)->SetDataLocation(CurrentDataLocation::CPU, MatrixType::SPARSE);  \
            }                                                                                                           \
        }                                                                                                               \
        else                                                                                                            \
        {                                                                                                               \
            RuntimeError("Matrices do not exist in either CPU or GPU.");                                                \
        }                                                                                                               \
    }

// version of dispatch macro that prefers the CPU if the 'MatrixPointerToCheck' location is BOTH
#define DISPATCH_MATRIX_ON_FLAG_USECPU_4BOTH(MatrixPointerToCheck, MatrixPointerToSetFlag, CPUDense, GPUDense, CPUSparse, GPUSparse) \
    {                                                                                                                                \
        CurrentDataLocation curLocation = (MatrixPointerToCheck)->GetCurrentMatrixLocation();                                        \
        if (curLocation == CurrentDataLocation::GPU)                                                                                 \
        {                                                                                                                            \
            if ((MatrixPointerToCheck)->GetMatrixType() != MatrixType::SPARSE)                                                       \
            {                                                                                                                        \
                GPUDense;                                                                                                            \
                if (MatrixPointerToSetFlag != nullptr)                                                                               \
                    ((Matrix*) MatrixPointerToSetFlag)->SetDataLocation(CurrentDataLocation::GPU, MatrixType::DENSE);                \
            }                                                                                                                        \
            else                                                                                                                     \
            {                                                                                                                        \
                GPUSparse;                                                                                                           \
                if (MatrixPointerToSetFlag != nullptr)                                                                               \
                    ((Matrix*) MatrixPointerToSetFlag)->SetDataLocation(CurrentDataLocation::GPU, MatrixType::SPARSE);               \
            }                                                                                                                        \
        }                                                                                                                            \
        else if (curLocation == CurrentDataLocation::CPU || curLocation == CurrentDataLocation::BOTH)                                \
        {                                                                                                                            \
            if ((MatrixPointerToCheck)->GetMatrixType() != MatrixType::SPARSE)                                                       \
            {                                                                                                                        \
                CPUDense;                                                                                                            \
                if (MatrixPointerToSetFlag != nullptr)                                                                               \
                    ((Matrix*) MatrixPointerToSetFlag)->SetDataLocation(CurrentDataLocation::CPU, MatrixType::DENSE);                \
            }                                                                                                                        \
            else                                                                                                                     \
            {                                                                                                                        \
                CPUSparse;                                                                                                           \
                if (MatrixPointerToSetFlag != nullptr)                                                                               \
                    ((Matrix*) MatrixPointerToSetFlag)->SetDataLocation(CurrentDataLocation::CPU, MatrixType::SPARSE);               \
            }                                                                                                                        \
        }                                                                                                                            \
        else                                                                                                                         \
        {                                                                                                                            \
            RuntimeError("Matrices do not exist in either CPU or GPU.");                                                             \
        }                                                                                                                            \
    }

// version of helper macro that executes both CPU and GPU macros if 'matrixPointer' location is BOTH
#define DISPATCH_MATRIX_ON_FLAG_USEBOTH_4BOTH(matrixPointer, CPUDense, GPUDense, CPUSparse, GPUSparse)  \
    {                                                                                                   \
        auto curLocation = (matrixPointer)->GetCurrentMatrixLocation();                                 \
        auto curMatrixType = (matrixPointer)->GetMatrixType();                                          \
        if (curLocation == CurrentDataLocation::NONE)                                                   \
            LogicError("Matrices do not exist in either CPU or GPU.");                                  \
        if (curMatrixType == MatrixType::UNDETERMINED)                                                  \
            LogicError("Matrices must be SPARSE or DENSE.");                                            \
        if (curLocation != CurrentDataLocation::CPU) /*GPU or BOTH*/                                    \
        {                                                                                               \
            if (curMatrixType == MatrixType::DENSE)                                                     \
            {                                                                                           \
                GPUDense;                                                                               \
            }                                                                                           \
            else                                                                                        \
            {                                                                                           \
                GPUSparse;                                                                              \
            }                                                                                           \
        }                                                                                               \
        if (curLocation != CurrentDataLocation::GPU) /*CPU or BOTH*/                                    \
        {                                                                                               \
            if (curMatrixType == MatrixType::DENSE)                                                     \
            {                                                                                           \
                CPUDense;                                                                               \
            }                                                                                           \
            else                                                                                        \
            {                                                                                           \
                CPUSparse;                                                                              \
            }                                                                                           \
        }                                                                                               \
    }

namespace Microsoft { namespace MSR { namespace CNTK {

MatrixBase::~MatrixBase() { }

#pragma region Constructors, destructors and other static matrix builders


// TODO: Reformat DISPATCH... macros to the following form:
//          DISPATCH..(p1, p2,
//            { Cpu code },
//            { GPU code },
//            ...

// Initialize all members over virgin memory.
//This function will only initialize default bland matrix. The actual matrices need to allocated
//after calling this function and flags need to set correctly by calling SetDataLocation.
// This clears out the entire object and brings it into destructable state.
// Note: Keep this in sync with member definition and ShallowCopyFrom().
template <class ElemType>
void Matrix<ElemType>::Init(DEVICEID_TYPE deviceId)
{
    m_baseMatrix      = nullptr;
    m_GPUMatrix       = nullptr;
    m_CPUMatrix       = nullptr;
    m_GPUSparseMatrix = nullptr;
    m_CPUSparseMatrix = nullptr;

    m_matrixType          = MatrixType::UNDETERMINED;
    m_currentDataLocation = CurrentDataLocation::NONE;

    m_preferredDeviceId = deviceId;
    m_numTimesDeviceChanged = 0;
    m_numTimesMatrixTypeChanged = 0;
    m_devicesTransferedTo[1]    = m_devicesTransferedTo[0] = CPUDEVICE - 1; // (some value that is different from any valid value)
}

// shallow-copy all members
template <class ElemType>
void Matrix<ElemType>::ShallowCopyFrom(const Matrix<ElemType>& other)
{
    m_baseMatrix                = other.m_baseMatrix;
    m_GPUMatrix                 = other.m_GPUMatrix;
    m_CPUMatrix                 = other.m_CPUMatrix;
    m_GPUSparseMatrix           = other.m_GPUSparseMatrix;
    m_CPUSparseMatrix           = other.m_CPUSparseMatrix;

    m_matrixType                = other.m_matrixType;
    m_currentDataLocation       = other.m_currentDataLocation;

    m_preferredDeviceId         = other.m_preferredDeviceId;
    m_numTimesDeviceChanged     = other.m_numTimesDeviceChanged;
    m_numTimesMatrixTypeChanged = other.m_numTimesMatrixTypeChanged;
    m_devicesTransferedTo[0]    = other.m_devicesTransferedTo[0]; // TODO: spelling
    m_devicesTransferedTo[1]    = other.m_devicesTransferedTo[1];
}

// Call this function after an update operation has created/set/updated the respective pointers.
//  - location: BOTH|CPU|GPU
//     - pass BOTH only if object will be read from; it is not allowed to write to both and then call this function.
//     - if CPU/GPU and current is BOTH, then object was written to
// What gets updated:
//  - m_currentDataLocation: from function argument
//  - m_matrixType:          from function argument unless UNDETERMINED in which case m_matrixType remains unmodified
//  - m_baseMatrix:          to one of current values of m_[GC]PU{Sparse,}Matrix
// This function is heavily overloaded in its responsibility.
//  - first-time initialization, e.g. of a ColumnSlice (NONE->!NONE)
//  - after creating a temp copy for reading
//  - collapse temp copies after writing to one of them
//  - setting matrixType if not set yet
template <class ElemType>
void Matrix<ElemType>::SetDataLocation(CurrentDataLocation location, MatrixType type) const
{
    assert(location == CurrentDataLocation::CPU || location == CurrentDataLocation::GPU || location == CurrentDataLocation::BOTH);

    // if the object used to live on BOTH, this will collapse it to 'location' (unless we actually wrote into BOTH)
    // In that case, we do a sanity check here that the object is a singleton view,
    // since otherwise the collapsing would go unnoticed by the other views.
    // The cases to cover:
    //  - everything is allowed on a singleton view
    //     - if the current state is BOTH:
    //       -> The result was written to 'location' so we should collapse it to there.
    //  - multiple views: much is forbidden since we cannot notify the other views on which one was written to
    //     - CPU <-> GPU: FORBIDDEN
    //     - BOTH -> CPU or GPU: current state is BOTH: location says which side was written to
    //       -> FORBIDDEN to write into
    //     - CPU or GPU -> BOTH: current state is CPU or GPU
    //       and a view onto it is put into BOTH state
    //       -> OK but inefficent to read, since this is likely happening over again; but we cannot put all views into BOTH state
    //     - BOTH -> BOTH:
    //        - read case: OK
    //        - write case: forbidden to call this function in this way
    //     - NONE -> !NONE: FORBIDDEN
    if (m_currentDataLocation != location &&                  // it is attempted to change location
        m_currentDataLocation != CurrentDataLocation::NONE && // from a valid object (NONE means we are a fresh object from ColumnSlice())
        location != CurrentDataLocation::BOTH)                // and we are changing it not into a temporary copy for reading
    {
        // we get here if we wrote into this object that was BOTH but is no longer, or if we move between CPU and GPU
        // Both is forbidden on shared views since we cannot inform other views of this change.
        // We will now check any *valid* pointer will now be checked for uniqueness. There may be mismatching left-over pointers kept around in case they should be revived.
        if (m_matrixType == MatrixType::DENSE) // note: this checks the current type, not the new one passed in. Asssumption: this tells us which pointers are valid.
        {
            assert(m_currentDataLocation == CurrentDataLocation::GPU || m_CPUMatrix);
            assert(m_currentDataLocation == CurrentDataLocation::CPU || m_GPUMatrix);
            if (m_currentDataLocation != CurrentDataLocation::GPU) ((BaseMatrix<ElemType>*)m_CPUMatrix.get())->VerifyMigratable("SetDataLocation [CPUMatrix]");
            if (m_currentDataLocation != CurrentDataLocation::CPU) ((BaseMatrix<ElemType>*)m_GPUMatrix.get())->VerifyMigratable("SetDataLocation [GPUMatrix]");
        }
        else if (m_matrixType == MatrixType::SPARSE)
        {
            assert(m_currentDataLocation == CurrentDataLocation::GPU || m_CPUSparseMatrix);
            assert(m_currentDataLocation == CurrentDataLocation::CPU || m_GPUSparseMatrix);
            if (m_currentDataLocation != CurrentDataLocation::GPU) ((BaseMatrix<ElemType>*)m_CPUSparseMatrix.get())->VerifyMigratable("SetDataLocation [CPUSparseMatrix]");
            if (m_currentDataLocation != CurrentDataLocation::CPU) ((BaseMatrix<ElemType>*)m_GPUSparseMatrix.get())->VerifyMigratable("SetDataLocation [GPUSparseMatrix]");
        }
        // TODO: Why do we need these typecasts? (without it will fail with "cannot access private member declared in class 'Microsoft::MSR::CNTK::CPUMatrix<float>'")

        if (m_baseMatrix && !OwnBuffer()) // same arguments for externally owned matrices: Can read a temp but not write.
            LogicError("SetDataLocation: A non-owning object cannot be written to in BOTH state.");
    }
    // passed validation: we can now update the state

    m_currentDataLocation = location;

    // update the matrix type if passed in
    if (type != MatrixType::UNDETERMINED)
        m_matrixType = type;

    // set m_baseMatrix (if location is unchanged, this will not change the pointer)
    // Note: m_currentDataLocation may also be CurrentDataLocation::BOTH, in which case the base matrix will be GPU.
    if (m_matrixType == MatrixType::DENSE)
        m_baseMatrix = ((m_currentDataLocation == CurrentDataLocation::CPU) ? dynamic_pointer_cast<BaseMatrix<ElemType>>(m_CPUMatrix) : dynamic_pointer_cast<BaseMatrix<ElemType>>(m_GPUMatrix));
    else if (m_matrixType == MatrixType::SPARSE)
        m_baseMatrix = ((m_currentDataLocation == CurrentDataLocation::CPU) ? dynamic_pointer_cast<BaseMatrix<ElemType>>(m_CPUSparseMatrix) : dynamic_pointer_cast<BaseMatrix<ElemType>>(m_GPUSparseMatrix));
    // Note: Typecasts are necessary since C++ cannot figure out the common base type (probably due to shared_ptr).
    // sanity check
    if (!m_baseMatrix && m_matrixType != MatrixType::UNDETERMINED)
        LogicError("SetDataLocation: New m_baseMatrix must not be NULL.");
}

//this is a private constructor only used internally to initialize a blank matrix
template <class ElemType>
Matrix<ElemType>::Matrix(const MatrixFlags matrixFlags, const MatrixType matrixType, const MatrixFormat matrixFormat, DEVICEID_TYPE deviceID)
{
    Init(deviceID);

    if (!(matrixFlags & matrixFlagDontOwnBuffer))
        SwitchToMatrixType(matrixType, matrixFormat, false);
}

//this is a private constructor only used internally to initialize a blank matrix
template <class ElemType>
Matrix<ElemType>::Matrix(const MatrixFlags matrixFlags, const MatrixType matrixType, DEVICEID_TYPE deviceID)
{
    Init(deviceID);

    if (!(matrixFlags & matrixFlagDontOwnBuffer))
        SwitchToMatrixType(matrixType, matrixType == MatrixType::DENSE ? MatrixFormat::matrixFormatDense : MatrixFormat::matrixFormatSparseCSC, false);
}

//this is a private constructor only used internally to initialize a blank matrix
template <class ElemType>
Matrix<ElemType>::Matrix(const MatrixFlags matrixFlags, DEVICEID_TYPE deviceID)
{
    Init(deviceID);

    if (!(matrixFlags & matrixFlagDontOwnBuffer))
        SwitchToMatrixType(MatrixType::DENSE, MatrixFormat::matrixFormatDense, false);
}

template <class ElemType>
Matrix<ElemType>::Matrix(DEVICEID_TYPE deviceID)
{
    Init(deviceID);

    SwitchToMatrixType(MatrixType::DENSE, MatrixFormat::matrixFormatDense, false);
}

// constructor for Matrix class to wrap an externally managed BaseMatrix, indicated by the use of shared_ptr.
//    The appropriate destructor should be passed in by the caller.
// baseMatrix - base matrix for this element
// pArray - pointer to current data array, will replace existing pointer in baseMatrix if != NULL
// deviceId - deviceId where the pArray exists
#if 0
template <class ElemType>
Matrix<ElemType>::Matrix(shared_ptr<BaseMatrix<ElemType>> baseMatrix, ElemType* pArray, DEVICEID_TYPE deviceId) // constructor for setting Matrix from a base matrix
{
    Init(deviceId);

    if (baseMatrix->GetFormat() & matrixFormatSparse)
    {
        if (m_preferredDeviceId == CPUDEVICE)
        {
            m_CPUSparseMatrix = DownCast<CPUSparseMatrix<ElemType>>(baseMatrix);
            SetDataLocation(CPU, SPARSE);
        }
        else
        {
            m_GPUSparseMatrix = DownCast<GPUSparseMatrix<ElemType>>(baseMatrix);
            SetDataLocation(GPU, SPARSE);
        }
    }
    else
    {
        if (m_preferredDeviceId == CPUDEVICE)
        {
            m_CPUMatrix = DownCast<CPUMatrix<ElemType>>(baseMatrix);
            SetDataLocation(CPU, DENSE);
        }
        else
        {
            m_GPUMatrix = DownCast<GPUMatrix<ElemType>>(baseMatrix);
            SetDataLocation(GPU, DENSE);
        }
    }
    m_baseMatrix = baseMatrix;
    m_baseMatrix->SetBuffer(pArray,0);
}
#endif

template <class ElemType>
Matrix<ElemType>::Matrix(const size_t numRows, const size_t numCols, DEVICEID_TYPE deviceId, const MatrixType matrixType, const MatrixFormat matrixFormat)
{
    Init(deviceId);

    if (matrixType == MatrixType::SPARSE)
    {
        if (m_preferredDeviceId == CPUDEVICE)
        {
            m_CPUSparseMatrix = make_shared<CPUSparseMatrix<ElemType>>(matrixFormat, numRows, numCols, 0);
            SetDataLocation(CPU, SPARSE);
        }
        else
        {
            m_GPUSparseMatrix = make_shared<GPUSparseMatrix<ElemType>>(numRows, numCols, 0, m_preferredDeviceId, matrixFormat);
            SetDataLocation(GPU, SPARSE);
        }
    }
    else
    {
        if (matrixFormat != matrixFormatDense)
        {
            NOT_IMPLEMENTED;
        }

        if (m_preferredDeviceId == CPUDEVICE)
        {
            m_CPUMatrix = make_shared<CPUMatrix<ElemType>>(numRows, numCols);
            SetDataLocation(CPU, DENSE);
        }
        else
        {
            m_GPUMatrix = make_shared<GPUMatrix<ElemType>>(numRows, numCols, m_preferredDeviceId);
            SetDataLocation(GPU, DENSE);
        }

        SetValue(0);
    }
}

template <class ElemType>
Matrix<ElemType>::Matrix(const size_t numRows, const size_t numCols, ElemType* pArray, DEVICEID_TYPE deviceId, const size_t matrixFlags, const size_t nnz)
{
    Init(deviceId);

    if (m_preferredDeviceId == CPUDEVICE)
    {
        if (matrixFlags & matrixFormatSparse)
        {
            // WARNING: matrixFlag is not passed in and externally managed array cannot be passed in
            m_CPUSparseMatrix = make_shared<CPUSparseMatrix<ElemType>>(matrixFormatSparseCSC, numRows, numCols, nnz);
            SetDataLocation(CPU, SPARSE);
        }
        else
        {
            m_CPUMatrix = make_shared<CPUMatrix<ElemType>>(numRows, numCols, pArray, matrixFlags);
            SetDataLocation(CPU, DENSE);
        }
    }
    else
    {
        if (matrixFlags & matrixFormatSparse)
        {
            // m_GPUSparseMatrix = new GPUSparseMatrix<ElemType>(numRows,numCols,nnz, pArray,matrixFlags,m_preferredDeviceId);
            m_GPUSparseMatrix = make_shared<GPUSparseMatrix<ElemType>>(m_preferredDeviceId, MatrixFormat(matrixFlags & MatrixFormat::matrixFormatMask));
            m_GPUSparseMatrix->RequireSizeAndAllocate(numRows, numCols, nnz, true, false);
            SetDataLocation(GPU, SPARSE);
        }
        else
        {
            m_GPUMatrix = make_shared<GPUMatrix<ElemType>>(numRows, numCols, m_preferredDeviceId, pArray, matrixFlags);
            SetDataLocation(GPU, DENSE);
        }
    }

	// Why is this here??
    /*
    if (matrixFlagDontOwnBuffer & matrixFlags)
        m_baseMatrix->SetOwnBuffer(false);
		*/
}

//copy constructor, deep copy
template <class ElemType>
Matrix<ElemType> Matrix<ElemType>::DeepClone() const
{
    return Matrix<ElemType>(*this, GetDeviceId());
}

template <class ElemType>
Matrix<ElemType>::Matrix(const Matrix<ElemType>& deepCopyFrom, DEVICEID_TYPE deviceId)
{
    int origCopyFromDeviceId = deepCopyFrom.GetDeviceId();

    Init(deviceId); // will set m_preferredDeviceId

    deepCopyFrom._transferToDevice(m_preferredDeviceId, true);

    DISPATCH_MATRIX_ON_FLAG(&deepCopyFrom,
                            this,
                            m_CPUMatrix = make_shared<CPUMatrix<ElemType>>(*(deepCopyFrom.m_CPUMatrix)),
                            m_GPUMatrix = make_shared<GPUMatrix<ElemType>>(*(deepCopyFrom.m_GPUMatrix)),
                            m_CPUSparseMatrix = make_shared<CPUSparseMatrix<ElemType>>(*(deepCopyFrom.m_CPUSparseMatrix)),
                            m_GPUSparseMatrix = make_shared<GPUSparseMatrix<ElemType>>(*(deepCopyFrom.m_GPUSparseMatrix)));

    // should we move back?
    deepCopyFrom._transferToDevice(origCopyFromDeviceId, true);

    m_preferredDeviceId = deepCopyFrom.m_preferredDeviceId;
}


//move constructor, shallow copy
template <class ElemType>
Matrix<ElemType>::Matrix(Matrix<ElemType>&& moveFrom)
{
    Init((DEVICEID_TYPE) moveFrom.GetDeviceId());

#if 1
    operator=(move(moveFrom));
#else
    DISPATCH_MATRIX_ON_FLAG(&moveFrom,
                            this,
                            m_CPUMatrix = new CPUMatrix<ElemType>(static_cast<CPUMatrix<ElemType>&&>(*(moveFrom.m_CPUMatrix))),
                            m_GPUMatrix = new GPUMatrix<ElemType>(static_cast<GPUMatrix<ElemType>&&>(*(moveFrom.m_GPUMatrix))),
                            m_CPUSparseMatrix = new CPUSparseMatrix<ElemType>(static_cast<CPUSparseMatrix<ElemType>&&>(*(moveFrom.m_CPUSparseMatrix))),
                            m_GPUSparseMatrix = new GPUSparseMatrix<ElemType>(static_cast<GPUSparseMatrix<ElemType>&&>(*(moveFrom.m_GPUSparseMatrix))));

    m_preferredDeviceId = moveFrom.m_preferredDeviceId;
#endif
}

//move assignment operator, shallow copy
template <class ElemType>
Matrix<ElemType>& Matrix<ElemType>::operator=(Matrix<ElemType>&& moveFrom)
{
    if (this == &moveFrom)
        LogicError("Matrix: Move assignment into itself is forbidden.");
#if 1
    // shallow-copy all members
    ShallowCopyFrom(moveFrom);
    // virgin-init the source
    moveFrom.Init(CPUDEVICE);
#else
    m_preferredDeviceId = moveFrom.m_preferredDeviceId;

    DISPATCH_MATRIX_ON_FLAG(&moveFrom,
                            this,
                            if (m_CPUMatrix != nullptr) m_CPUMatrix->operator=(static_cast<CPUMatrix<ElemType>&&>(*(moveFrom.m_CPUMatrix)));
                            else m_CPUMatrix = new CPUMatrix<ElemType>(static_cast<CPUMatrix<ElemType>&&>(*(moveFrom.m_CPUMatrix))),

                            if (m_GPUMatrix != nullptr) m_GPUMatrix->operator=(static_cast<GPUMatrix<ElemType>&&>(*(moveFrom.m_GPUMatrix)));
                            else m_GPUMatrix = new GPUMatrix<ElemType>(static_cast<GPUMatrix<ElemType>&&>(*(moveFrom.m_GPUMatrix))),

                            if (m_CPUSparseMatrix != nullptr) m_CPUSparseMatrix->operator=(static_cast<CPUSparseMatrix<ElemType>&&>(*(moveFrom.m_CPUSparseMatrix)));
                            else m_CPUSparseMatrix = new CPUSparseMatrix<ElemType>(static_cast<CPUSparseMatrix<ElemType>&&>(*(moveFrom.m_CPUSparseMatrix))),

                            if (m_GPUSparseMatrix != nullptr) m_GPUSparseMatrix->operator=(static_cast<GPUSparseMatrix<ElemType>&&>(*(moveFrom.m_GPUSparseMatrix)));
                            else m_GPUSparseMatrix = new GPUSparseMatrix<ElemType>(static_cast<GPUSparseMatrix<ElemType>&&>(*(moveFrom.m_GPUSparseMatrix))));

#endif
    return *this;
}

template <class ElemType>
void Matrix<ElemType>::ReleaseMemory()
{
    m_CPUMatrix       = nullptr;
    m_GPUMatrix       = nullptr;
    m_GPUSparseMatrix = nullptr;
    m_CPUSparseMatrix = nullptr;

    m_matrixType = MatrixType::UNDETERMINED;
    m_currentDataLocation = CurrentDataLocation::NONE;
}

template <class ElemType>
Matrix<ElemType>::~Matrix(void)
{
    ReleaseMemory();
}

template <class ElemType>
Matrix<ElemType> Matrix<ElemType>::Ones(const size_t rows, const size_t cols, DEVICEID_TYPE deviceId)
{
    Matrix<ElemType> c(rows, cols, deviceId); // will initialize to 0
    c.SetValue(1);
    return c;
}

template <class ElemType>
Matrix<ElemType> Matrix<ElemType>::Zeros(const size_t rows, const size_t cols, DEVICEID_TYPE deviceId)
{
    Matrix<ElemType> c(rows, cols, deviceId); // will initialize to 0
    c.SetValue(0);
    return c;
}

template <class ElemType>
Matrix<ElemType> Matrix<ElemType>::Eye(const size_t rows, DEVICEID_TYPE deviceId)
{
    Matrix<ElemType> c(rows, rows, deviceId); // will initialize to 0
    c.SetDiagonalValue(1);
    return c;
}

template <class ElemType>
Matrix<ElemType> Matrix<ElemType>::RandomUniform(const size_t rows, const size_t cols, DEVICEID_TYPE deviceId, const ElemType low, const ElemType high, unsigned long seed)
{
    Matrix<ElemType> c(rows, cols, deviceId); // will initialize to 0
    c.SetUniformRandomValue(low, high, seed);
    return c;
}

template <class ElemType>
Matrix<ElemType> Matrix<ElemType>::RandomGaussian(const size_t rows, const size_t cols, DEVICEID_TYPE deviceId, const ElemType mean, const ElemType sigma, unsigned long seed)
{
    Matrix<ElemType> c(rows, cols, deviceId); // will initialize to 0
    c.SetGaussianRandomValue(mean, sigma, seed);
    return c;
}

template <class ElemType>
void Matrix<ElemType>::SetDevice(DEVICEID_TYPE deviceId)
{
    if (deviceId >= 0)
        GPUMatrix<ElemType>::SetDevice(deviceId);
}

template <class ElemType>
void Matrix<ElemType>::Read(File& stream)
{
    Matrix<ElemType>& M = *this;
    char type;
    stream >> type;
    if (type == 'd')
    {
        if (M.GetDeviceId() < 0)
        {
            if (!M.m_CPUMatrix)
                M.m_CPUMatrix = make_shared<CPUMatrix<ElemType>>();
            stream >> (*M.m_CPUMatrix);
            M.SetDataLocation(CPU, DENSE);
        }
        else
        {
            if (!M.m_GPUMatrix)
                M.m_GPUMatrix = make_shared<GPUMatrix<ElemType>>(M.GetDeviceId());
            stream >> (*M.m_GPUMatrix);
            M.SetDataLocation(GPU, DENSE);
        }
    }
    else if (type == 's')
    {
        if (M.GetDeviceId() < 0)
        {
            NOT_IMPLEMENTED; // You might want to tranfer your matrix to GPU
        }
        else
        {
            if (M.m_GPUSparseMatrix == NULL)
                M.m_GPUSparseMatrix = make_shared<GPUSparseMatrix<ElemType>>(M.GetDeviceId());
            stream >> (*M.m_GPUSparseMatrix);
            M.SetDataLocation(GPU, SPARSE);
        }
    }
    else
        LogicError("Read: Input file corrupt (invalid matrix type field 0x%02d, should be 'f' or 'd').", type);
}

template <class ElemType>
void Matrix<ElemType>::Write(File& stream) const
{
    const Matrix<ElemType>& M = *this;
    if (M.GetMatrixType() == MatrixType::DENSE)
    {
        stream << 'd';
        if (M.GetDeviceId() < 0)
            stream << (*M.m_CPUMatrix);
        else
            stream << (*M.m_GPUMatrix);
    }
    else
    {
        stream << 's';
        if (M.GetDeviceId() < 0)
            NOT_IMPLEMENTED // stream<<(*M.m_CPUMatrix);
                else stream
                << (*M.m_GPUSparseMatrix);
    }
}

#pragma endregion Constructors, destructors and other static matrix builders

#pragma region Basic Operators

template <class ElemType>
size_t Matrix<ElemType>::BufferSize() const
{
    DISPATCH_MATRIX_ON_FLAG(this,
                            nullptr,
                            return m_baseMatrix->GetSizeAllocated() * sizeof(ElemType),
                            return m_baseMatrix->GetSizeAllocated() * sizeof(ElemType),
                            return m_CPUSparseMatrix->BufferSize(),
                            return m_GPUSparseMatrix->BufferSizeAllocated());
}

// BUGBUG: This is ugly code. The outside world should not have access to the raw data pointers.
// if this is to be used, then at least it should also return a number of bytes as well.
template <class ElemType>
ElemType* Matrix<ElemType>::Data() const
{
    DISPATCH_MATRIX_ON_FLAG(this,
                            nullptr,
                            return m_CPUMatrix->Data(),
                            return m_GPUMatrix->Data(),
                            return m_CPUSparseMatrix->Data(),
                            return m_GPUSparseMatrix->Data());
}

template <class ElemType>
ElemType* Matrix<ElemType>::CopyToArray() const
{
    DISPATCH_MATRIX_ON_FLAG(this,
                            nullptr,
                            return m_CPUMatrix->CopyToArray(),
                            return m_GPUMatrix->CopyToArray(),
                            NOT_IMPLEMENTED,
                            NOT_IMPLEMENTED);
}

//memory will be allocated by the callee if not enough but need to be deleted by the caller after it's done
//return number of elements copied
template <class ElemType>
size_t Matrix<ElemType>::CopyToArray(ElemType*& arrayCopyTo, size_t& currentArraySize) const
{
    DISPATCH_MATRIX_ON_FLAG(this,
                            nullptr,
                            return m_CPUMatrix->CopyToArray(arrayCopyTo, currentArraySize),
                            return m_GPUMatrix->CopyToArray(arrayCopyTo, currentArraySize),
                            NOT_IMPLEMENTED,
                            NOT_IMPLEMENTED);
}

template <class ElemType>
void Matrix<ElemType>::CopySection(size_t numRows, size_t numCols, ElemType* dst, size_t colStride) const
{
    DISPATCH_MATRIX_ON_FLAG(this,
                            nullptr,
                            m_CPUMatrix->CopySection(numRows, numCols, dst, colStride),
                            m_GPUMatrix->CopySection(numRows, numCols, dst, colStride),
                            NOT_IMPLEMENTED,
                            NOT_IMPLEMENTED);
}

// BUGBUG: Some code checks before calling here whether one of the dimensions is 0.
//         This function must handle that case properly, that is, preserving the non-zero dimension.
template <class ElemType>
Matrix<ElemType> Matrix<ElemType>::ColumnSlice(size_t startColumn, size_t numCols) const
{
    int devId = GetDeviceId();

    Matrix<ElemType> slice(matrixFlagDontOwnBuffer, (DEVICEID_TYPE) devId); // this already creates pointers

    slice.m_preferredDeviceId = m_preferredDeviceId;

    // create slices for the underlying object
    // Note: In case of data location == BOTH, this creates two objects just like in the source.
    if (GetMatrixType() == MatrixType::DENSE)
    {
        if (GetCurrentMatrixLocation() == CPU || GetCurrentMatrixLocation() == BOTH)
        {
            if (slice.m_CPUMatrix)
                slice.m_CPUMatrix->operator=(static_cast<CPUMatrix<ElemType>&&>(m_CPUMatrix->ColumnSlice(startColumn, numCols)));
            else
                slice.m_CPUMatrix = make_shared<CPUMatrix<ElemType>>(static_cast<CPUMatrix<ElemType>&&>(m_CPUMatrix->ColumnSlice(startColumn, numCols)));
        }
        if (GetCurrentMatrixLocation() == GPU || GetCurrentMatrixLocation() == BOTH)
        {
            if (slice.m_GPUMatrix)
                slice.m_GPUMatrix->operator=(static_cast<GPUMatrix<ElemType>&&>(m_GPUMatrix->ColumnSlice(startColumn, numCols)));
            else
                slice.m_GPUMatrix = make_shared<GPUMatrix<ElemType>>(static_cast<GPUMatrix<ElemType>&&>(m_GPUMatrix->ColumnSlice(startColumn, numCols)));
        }
    }
    else if (GetMatrixType() == MatrixType::SPARSE)
    {
        if (GetCurrentMatrixLocation() == CPU || GetCurrentMatrixLocation() == BOTH)
        {
            if (slice.m_CPUSparseMatrix)
                slice.m_CPUSparseMatrix->operator=(static_cast<CPUSparseMatrix<ElemType>&&>(m_CPUSparseMatrix->ColumnSlice(startColumn, numCols)));
            else
                slice.m_CPUSparseMatrix = make_shared<CPUSparseMatrix<ElemType>>(static_cast<CPUSparseMatrix<ElemType>&&>(m_CPUSparseMatrix->ColumnSlice(startColumn, numCols)));
        }
        if (GetCurrentMatrixLocation() == GPU || GetCurrentMatrixLocation() == BOTH)
        {
            if (slice.m_GPUSparseMatrix)
                slice.m_GPUSparseMatrix->operator=(static_cast<GPUSparseMatrix<ElemType>&&>(m_GPUSparseMatrix->ColumnSlice(startColumn, numCols)));
            else
                slice.m_GPUSparseMatrix = make_shared<GPUSparseMatrix<ElemType>>(static_cast<GPUSparseMatrix<ElemType>&&>(m_GPUSparseMatrix->ColumnSlice(startColumn, numCols)));
        }
    }
    else
        LogicError("Undetermined matrix type");

    // update the slice's m_currentDataLocation, m_matrixType, and m_baseMatrix
    // This will work for CPU, GPU, and BOTH.
    slice.SetDataLocation(GetCurrentMatrixLocation(), GetMatrixType());

    return slice;
}

template <class ElemType>
Matrix<ElemType>& Matrix<ElemType>::AssignColumnSlice(const Matrix<ElemType>& fromMatrix, size_t startColumn, size_t numCols)
{
    ReleaseMemory();
    m_preferredDeviceId = fromMatrix.m_preferredDeviceId;

    DISPATCH_MATRIX_ON_FLAG(&fromMatrix,
                            this,
                            if (m_CPUMatrix) m_CPUMatrix->AssignColumnSlice(*fromMatrix.m_CPUMatrix, startColumn, numCols);
                            else m_CPUMatrix = make_shared<CPUMatrix<ElemType>>(fromMatrix.m_CPUMatrix->ColumnSlice(startColumn, numCols)),

                            if (m_GPUMatrix) m_GPUMatrix->AssignColumnSlice(*fromMatrix.m_GPUMatrix, startColumn, numCols);
                            else m_GPUMatrix = make_shared<GPUMatrix<ElemType>>(fromMatrix.m_GPUMatrix->ColumnSlice(startColumn, numCols)),

                            NOT_IMPLEMENTED,

                            NOT_IMPLEMENTED);

    return *this;
}

template <class ElemType>
Matrix<ElemType>& Matrix<ElemType>::SetColumnSlice(const Matrix<ElemType>& fromMatrix, size_t startColumn, size_t numCols)
{
    assert(m_CPUMatrix || m_GPUMatrix);
    // must already been allocated

    DISPATCH_MATRIX_ON_FLAG(&fromMatrix,
                            this,
                            m_CPUMatrix->SetColumnSlice(*fromMatrix.m_CPUMatrix, startColumn, numCols),
                            m_GPUMatrix->SetColumnSlice(*fromMatrix.m_GPUMatrix, startColumn, numCols),
                            NOT_IMPLEMENTED,
                            NOT_IMPLEMENTED);

    return *this;
}

template <class ElemType>
void Matrix<ElemType>::CopyColumnsStrided(const Matrix<ElemType>& fromMatrix, size_t numCols, size_t srcNumColsStride, size_t destNumColsStride)
{
    assert(m_CPUMatrix || m_GPUMatrix);

    DISPATCH_MATRIX_ON_FLAG(&fromMatrix,
                            this,
                            m_CPUMatrix->CopyColumnsStrided(*fromMatrix.m_CPUMatrix, numCols, srcNumColsStride, destNumColsStride),
                            m_GPUMatrix->CopyColumnsStrided(*fromMatrix.m_GPUMatrix, numCols, srcNumColsStride, destNumColsStride),
                            NOT_IMPLEMENTED,
                            NOT_IMPLEMENTED);
}

template <class ElemType>
Matrix<ElemType> Matrix<ElemType>::Diagonal() const
{
    int devId = GetDeviceId();

    Matrix<ElemType> diag(matrixFlagDontOwnBuffer, (DEVICEID_TYPE) devId);
    diag.m_preferredDeviceId = m_preferredDeviceId;

    AssignDiagonalValuesTo(diag);

    return diag;
}

template <class ElemType>
void Matrix<ElemType>::AssignDiagonalValuesTo(Matrix<ElemType>& diag) const
{
    int devId = GetDeviceId();
    DecideAndMoveToRightDevice(*this, diag);

    if (GetMatrixType() == MatrixType::DENSE)
    {
        if (devId == CPUDEVICE)
        {
            if (diag.m_CPUMatrix)
                diag.m_CPUMatrix->operator=(static_cast<CPUMatrix<ElemType>&&>(m_CPUMatrix->Diagonal()));
            else
                diag.m_CPUMatrix = make_shared<CPUMatrix<ElemType>>(static_cast<CPUMatrix<ElemType>&&>(m_CPUMatrix->Diagonal()));
            diag.SetDataLocation(CPU, DENSE);
        }
        else
        {
            if (diag.m_GPUMatrix)
                diag.m_GPUMatrix->operator=(static_cast<GPUMatrix<ElemType>&&>(m_GPUMatrix->Diagonal()));
            else
                diag.m_GPUMatrix = make_shared<GPUMatrix<ElemType>>(static_cast<GPUMatrix<ElemType>&&>(m_GPUMatrix->Diagonal()));
            diag.SetDataLocation(GPU, DENSE);
        }
    }
    else if (GetMatrixType() == MatrixType::SPARSE)
    {
        // TODO: Implement optimized diagonal functions for sparse matrices. For now use the DiagonalToDense instead.
        if (devId == CPUDEVICE)
        {
            if (diag.m_CPUMatrix)
                diag.m_CPUMatrix->operator=(static_cast<CPUMatrix<ElemType>&&>(m_CPUSparseMatrix->DiagonalToDense()));
            else
                diag.m_CPUMatrix = make_shared<CPUMatrix<ElemType>>(static_cast<CPUMatrix<ElemType>&&>(m_CPUSparseMatrix->DiagonalToDense()));
            diag.SetDataLocation(CPU, DENSE);
        }
        else
        {
            if (diag.m_GPUMatrix)
                diag.m_GPUMatrix->operator=(static_cast<GPUMatrix<ElemType>&&>(m_GPUSparseMatrix->DiagonalToDense()));
            else
                diag.m_GPUMatrix = make_shared<GPUMatrix<ElemType>>(static_cast<GPUMatrix<ElemType>&&>(m_GPUSparseMatrix->DiagonalToDense()));
            diag.SetDataLocation(GPU, DENSE);
        }
    }
    else
        LogicError("Undetermined matrix type");

}

// This function will change the matrix type between DENSE and SPARSE.
// WARNING: The correct implementation is to copy the matrix between DENSE and SPARSE
//         However, the conversion functions are not implemented yet and so it will always create
//         a new blank matrix and destroy all info in the original matrix if different matrix type is asked.
// In case of !keepValues, the matrix content will be undefined.
template <class ElemType>
void Matrix<ElemType>::SwitchToMatrixType(MatrixType newMatrixType, MatrixFormat newMatrixFormat, bool keepValues)
{
    // This check should be uncommented but unfortunately there are still places
    // this function is being called with incorrect "default" format value
    /*if (m_matrixType == newMatrixType && GetFormat() != newMatrixFormat)
            NOT_IMPLEMENTED;*/

    if (m_matrixType == newMatrixType)
        return;

    if (!m_baseMatrix)
        keepValues = false;

#define NUM_MATRIXTYPE_CHANGED_WARN 20
    m_numTimesMatrixTypeChanged++;

    if (m_numTimesMatrixTypeChanged == NUM_MATRIXTYPE_CHANGED_WARN)
        fprintf(stderr, "WARNING: The same matrix with dim [%lu, %lu] has been transferred between different devices for %d times.\n", (unsigned long) GetNumRows(), (unsigned long) GetNumCols(), NUM_MATRIXTYPE_CHANGED_WARN);

    if (GetDeviceId() < 0) // CPU
    {
        if (newMatrixType == MatrixType::SPARSE)
        {
            if (!m_baseMatrix)
                m_CPUSparseMatrix = make_shared<CPUSparseMatrix<ElemType>>(newMatrixFormat);
            else
                m_CPUSparseMatrix = make_shared<CPUSparseMatrix<ElemType>>(newMatrixFormat, GetNumRows(), GetNumCols(), 1);

            if (keepValues)
                CopyElementsFromDenseToSparse(*m_CPUMatrix, *m_CPUSparseMatrix);

            SetDataLocation(CPU, SPARSE);
            m_CPUMatrix = nullptr;
        }
        else if (newMatrixType == MatrixType::DENSE)
        {
            if (!m_baseMatrix)
                m_CPUMatrix = make_shared<CPUMatrix<ElemType>>();
            else
                m_CPUMatrix = make_shared<CPUMatrix<ElemType>>(GetNumRows(), GetNumCols());

            if (keepValues)
                m_CPUMatrix->SetValue(m_CPUSparseMatrix->CopyColumnSliceToDense(0, GetNumCols()));

            SetDataLocation(CPU, DENSE);
            m_CPUSparseMatrix = nullptr;
        }
        else
            LogicError("SwitchToMatrixType: Unexpected/invalid new matrix type");
    }
    else // GPU
    {
        if (newMatrixType == MatrixType::SPARSE)
        {
            if (!m_baseMatrix)
                m_GPUSparseMatrix = make_shared<GPUSparseMatrix<ElemType>>(GetDeviceId(), newMatrixFormat);
            else
                m_GPUSparseMatrix = make_shared<GPUSparseMatrix<ElemType>>(GetNumRows(), GetNumCols(), 0, GetDeviceId(), newMatrixFormat);

            if (keepValues)
                m_GPUSparseMatrix->SetValue(*m_GPUMatrix);

            SetDataLocation(GPU, SPARSE);
            m_GPUMatrix = nullptr;
        }
        else if (newMatrixType == MatrixType::DENSE)
        {
            if (!m_baseMatrix)
                m_GPUMatrix = make_shared<GPUMatrix<ElemType>>(GetDeviceId());
            else
                m_GPUMatrix = make_shared<GPUMatrix<ElemType>>(GetNumRows(), GetNumCols(), GetDeviceId());

            if (keepValues)
                m_GPUSparseMatrix->CopyToDenseMatrix(*m_GPUMatrix);

            SetDataLocation(GPU, DENSE);
            m_GPUSparseMatrix = nullptr;
        }
        else
            LogicError("SwitchToMatrixType: Unexpected/invalid new matrix type");
    }
}

template <class ElemType>
void Matrix<ElemType>::CopyElementsFromDenseToSparse(CPUMatrix<ElemType>& from, CPUSparseMatrix<ElemType>& dest)
{
    foreach_coord (row, col, from)
    {
        auto val = from(row, col);
        dest.SetValue(row, col, val);
    }
}

template <class ElemType>
ElemType Matrix<ElemType>::Get00Element() const
{
    DISPATCH_MATRIX_ON_FLAG(this, nullptr,
        { return m_CPUMatrix->Get00Element(); },
        { return m_GPUMatrix->Get00Element(); },
        { NOT_IMPLEMENTED; },
        { NOT_IMPLEMENTED; });
}

// const operator(,)
template <class ElemType>
const ElemType Matrix<ElemType>::operator()(const size_t row, const size_t col) const
{
    DISPATCH_MATRIX_ON_FLAG_USECPU_4BOTH(this, nullptr,
        { return m_CPUMatrix->operator()(row, col); },
        { _transferFromDeviceToDevice(GetDeviceId(), CPUDEVICE, false); return m_CPUMatrix->operator()(row, col); },
        { NOT_IMPLEMENTED; },
        { NOT_IMPLEMENTED; });
}

// non-const operator(,)
//WARNING: This function is very slow for GPUs since it requires copying values between CPUs and GPUs.
//In addition, if ColumnSlice is used after this function but before the values are copied back to GPU
//the operation will fail since the memory is not managed by the slice.
// If you don't need to modify the values, to call the const version above, or GetValue(row,col) which does that for you unambiguously.
// TODO: Can we remove this, and have users use SetValue() instead? To avoid this potential error?
template <class ElemType>
ElemType& Matrix<ElemType>::operator()(const size_t row, const size_t col)
{
    DISPATCH_MATRIX_ON_FLAG_USECPU_4BOTH(this, nullptr,
        { return m_CPUMatrix->operator()(row, col); },
        {
            _transferFromDeviceToDevice(GetDeviceId(), CPUDEVICE, false);
            SetDataLocation(CPU, DENSE);
            return m_CPUMatrix->operator()(row, col);
        },
        { NOT_IMPLEMENTED; },
        { NOT_IMPLEMENTED; });
}

template <class ElemType>
Matrix<ElemType> Matrix<ElemType>::Transpose()
{
    if (IsEmpty())
        LogicError("Transpose: Matrix is empty.");

    Matrix<ElemType> c(GetNumCols(), GetNumRows(), (DEVICEID_TYPE) GetDeviceId(), this->GetMatrixType(), this->GetFormat());
    c.AssignTransposeOf(*this);
    return c;
}

template <class ElemType>
Matrix<ElemType>& Matrix<ElemType>::AssignTransposeOf(const Matrix<ElemType>& a)
{
    DecideAndMoveToRightDevice(a, *this);
    SwitchToMatrixType(a.GetMatrixType(), a.GetFormat(), false);

    DISPATCH_MATRIX_ON_FLAG(&a, this,
        { m_CPUMatrix->AssignTransposeOf(*a.m_CPUMatrix); },
        { m_GPUMatrix->AssignTransposeOf(*a.m_GPUMatrix); },
        { NOT_IMPLEMENTED; },
        { m_GPUSparseMatrix->AssignTransposeOf(*a.m_GPUSparseMatrix); });

    return *this;
}

// *this[:,j] = a[:,idx[j]] * alpha + *this[:,j] * beta
// idx has width of 'this' and contains values w.r.t. 'a'
// Invalid entries (gap columns) are denoted by idx(0,j) == -1.
template <class ElemType>
Matrix<ElemType>& Matrix<ElemType>::DoGatherColumnsOf(ElemType beta, const Matrix<ElemType>& idx, const Matrix<ElemType>& a, ElemType alpha)
{
    DecideAndMoveToRightDevice(*this, idx, a); // TODO: only move target if beta != 0

    DISPATCH_MATRIX_ON_FLAG(&a, this,
        { m_CPUMatrix->DoGatherColumnsOf(beta, *idx.m_CPUMatrix, *a.m_CPUMatrix, alpha); },
        { m_GPUMatrix->DoGatherColumnsOf(beta, *idx.m_GPUMatrix, *a.m_GPUMatrix, alpha); },
        { m_CPUSparseMatrix->DoGatherColumnsOf(beta, *idx.m_CPUMatrix, *a.m_CPUSparseMatrix, alpha); },
        { NOT_IMPLEMENTED; });

    return *this;
}

// *this[:,idx[j]] = a[:,j] * alpha + *this[:,idx[j]] * beta
// idx has width of 'a' and contains values w.r.t. 'this'
// Unlike gather, for scatter, 'this' must have been sized already.
// Invalid entries (gap columns) are denoted by idx(0,j) == -1.
template <class ElemType>
Matrix<ElemType>& Matrix<ElemType>::DoScatterColumnsOf(ElemType beta, const Matrix<ElemType>& idx, const Matrix<ElemType>& a, ElemType alpha)
{
    DecideAndMoveToRightDevice(*this, idx, a); // TODO: only move target if beta != 0

    DISPATCH_MATRIX_ON_FLAG(&a, this,
        { m_CPUMatrix->DoScatterColumnsOf(beta, *idx.m_CPUMatrix, *a.m_CPUMatrix, alpha); },
        { m_GPUMatrix->DoScatterColumnsOf(beta, *idx.m_GPUMatrix, *a.m_GPUMatrix, alpha); },
        { NOT_IMPLEMENTED; },
        { NOT_IMPLEMENTED; });

    return *this;
}

// set all elements of a matrix to a scalar value
// For sparse matrices, the only allowed value is 0.
template <class ElemType>
void Matrix<ElemType>::SetValue(const ElemType v)
{
    if (IsEmpty()) // if empty then we are done
        return;

    if (v == 0 && GetMatrixType() == MatrixType::SPARSE) // if sparse, setting it to 0 is special
    {
        Reset();
        return;
    }

    DISPATCH_MATRIX_ON_FLAG(this, this,
        { m_CPUMatrix->SetValue(v); },
        { m_GPUMatrix->SetValue(v); },
        { NOT_IMPLEMENTED; },
        { NOT_IMPLEMENTED; });
}

template <class ElemType>
void Matrix<ElemType>::SetValue(const DeviceBoundNumber<ElemType>& db_number)
{
    if (IsEmpty()) // if empty then we are done
        return;

    DISPATCH_MATRIX_ON_FLAG(this, this,
        { m_CPUMatrix->SetValue(*db_number.ExposePointer2Value()); },
        {
            if (GetDeviceId() != db_number.GetDeviceId())
            RuntimeError("Matrix and device bound number must be on the same device");
            m_GPUMatrix->SetValue(db_number.ExposePointer2Value());
        },
        { NOT_IMPLEMENTED; },
        { NOT_IMPLEMENTED; });
}

template <>
/*static*/ float Matrix<float>::MakeNan(size_t /*payload*/)
{
    return nanf("");
}
template <>
/*static*/ double Matrix<double>::MakeNan(size_t /*payload*/)
{
    return nan("");
}
template <>
/*static*/ char Matrix<char>::MakeNan(size_t)
{
    return 0;
} // (needed for completeness and to pass unit tests)
template <>
/*static*/ short Matrix<short>::MakeNan(size_t)
{
    return 0;
} // (needed for completeness and to pass unit tests)

template <class ElemType>
void Matrix<ElemType>::MaskColumnsValue(const Matrix<char>& columnsMask, ElemType val)
{
    if (GetNumCols() != columnsMask.GetNumCols())
        RuntimeError("MaskColumnsValue: Matrix and column mask must have equal number of columns.");

    if (GetCurrentMatrixLocation() == CPU && (columnsMask.GetCurrentMatrixLocation() == CPU || columnsMask.GetCurrentMatrixLocation() == BOTH))
        ; // OK
    else if (GetDeviceId() != columnsMask.GetDeviceId() && columnsMask.GetCurrentMatrixLocation() != BOTH)
        RuntimeError("MaskColumnsValue: Matrix and column mask must be on the same device.");

    DISPATCH_MATRIX_ON_FLAG(this, this,
        { m_CPUMatrix->MaskColumnsValue(*columnsMask.m_CPUMatrix, val); },
        { m_GPUMatrix->MaskColumnsValue(*columnsMask.m_GPUMatrix, val); },
        { m_CPUSparseMatrix->MaskColumnsValue(*columnsMask.m_CPUMatrix, val); },
        { m_GPUSparseMatrix->MaskColumnsValue(*columnsMask.m_GPUMatrix, val); });
}

template <class ElemType>
void Matrix<ElemType>::SetColumn(const ElemType* colPointer, size_t colInd)
{
    if (colPointer == nullptr)
        InvalidArgument("SetColumn: colPointer is null.");

    DISPATCH_MATRIX_ON_FLAG(this,
                            this,
                            m_CPUMatrix->SetColumn(colPointer, colInd),
                            m_GPUMatrix->SetColumn(colPointer, colInd),
                            NOT_IMPLEMENTED,
                            NOT_IMPLEMENTED);
}

template <class ElemType>
void Matrix<ElemType>::SetColumn(const ElemType val, size_t colInd)
{
    DISPATCH_MATRIX_ON_FLAG(this,
                            this,
                            m_CPUMatrix->SetColumn(val, colInd),
                            NOT_IMPLEMENTED,
                            NOT_IMPLEMENTED,
                            NOT_IMPLEMENTED);
}

template <class ElemType>
void Matrix<ElemType>::SetColumn(const Matrix<ElemType>& colMat, size_t colInd)
{
    DecideAndMoveToRightDevice(*this, colMat);

    DISPATCH_MATRIX_ON_FLAG(this,
                            this,
                            m_CPUMatrix->SetColumn(*colMat.m_CPUMatrix, colInd),
                            m_GPUMatrix->SetColumn(*colMat.m_GPUMatrix, colInd),
                            NOT_IMPLEMENTED,
                            NOT_IMPLEMENTED);
}

template <class ElemType>
void Matrix<ElemType>::SetValue(const Matrix<ElemType>& deepCopyFrom)
{
    if (this == &deepCopyFrom)
        return;

    m_preferredDeviceId = deepCopyFrom.m_preferredDeviceId;
    DecideAndMoveToRightDevice(deepCopyFrom, *this);
    SwitchToMatrixType(deepCopyFrom.GetMatrixType(), deepCopyFrom.GetFormat(), false);

    DISPATCH_MATRIX_ON_FLAG(&deepCopyFrom, this,
        { m_CPUMatrix->SetValue(*deepCopyFrom.m_CPUMatrix); },
        { m_GPUMatrix->SetValue(*deepCopyFrom.m_GPUMatrix); },
        { m_CPUSparseMatrix->SetValue(*deepCopyFrom.m_CPUSparseMatrix); },
        { m_GPUSparseMatrix->SetValue(*deepCopyFrom.m_GPUSparseMatrix); });
}

template <class ElemType>
void Matrix<ElemType>::AssignValuesOf(const Matrix<ElemType>& deepCopyFrom)
{
    if (this == &deepCopyFrom)
        return;
    
    DISPATCH_MATRIX_ON_FLAG(this, this,
        { 
            // Set CPUMatrix from:
            DISPATCH_MATRIX_ON_FLAG(&deepCopyFrom, nullptr,
                { m_CPUMatrix->SetValue(*deepCopyFrom.m_CPUMatrix); },
                { this->Resize(deepCopyFrom.GetNumRows(), deepCopyFrom.GetNumCols()); deepCopyFrom.CopySection(deepCopyFrom.GetNumRows(), deepCopyFrom.GetNumCols(), m_CPUMatrix->Data(), this->GetNumRows()); },
                { deepCopyFrom.m_CPUSparseMatrix->AssignColumnSliceToDense(*m_CPUMatrix, 0, deepCopyFrom.GetNumCols()); },
                { CPUSparseMatrix<ElemType> tempCPUSparseMatrix(deepCopyFrom.GetFormat(), deepCopyFrom.GetNumRows(), deepCopyFrom.GetNumCols(), deepCopyFrom.m_GPUSparseMatrix->GetNumNZElements()); deepCopyFrom.m_GPUSparseMatrix->CopyToCPUSparseMatrix(tempCPUSparseMatrix); tempCPUSparseMatrix.AssignColumnSliceToDense(*m_CPUMatrix, 0, deepCopyFrom.GetNumCols()); });
        },
        { 
            // Set GPUMatrix from:
            DISPATCH_MATRIX_ON_FLAG(&deepCopyFrom, nullptr,
                { m_GPUMatrix->SetValue(deepCopyFrom.GetNumRows(), deepCopyFrom.GetNumCols(), this->GetDeviceId(), deepCopyFrom.m_CPUMatrix->Data()); },
                { m_GPUMatrix->SetValue(*deepCopyFrom.m_GPUMatrix); },
                { LogicError("AssignValuesOf: Assigning a CPUSparseMatrix to a GPUMatrix is not yet implemented."); },//{ m_GPUMatrix->SetValue(*deepCopyFrom.m_CPUSparseMatrix); },
                { LogicError("AssignValuesOf: Assigning a GPUSparseMatrix to a GPUMatrix is not yet implemented."); });//{ m_GPUMatrix->SetValue(*deepCopyFrom.m_GPUSparseMatrix); });
        },
        { 
            // Set CPUSparseMatrix from:
            DISPATCH_MATRIX_ON_FLAG(&deepCopyFrom, nullptr,
                { auto matrixType = GetMatrixType(); auto matrixFormat = GetFormat(); *this = deepCopyFrom.DeepClone(); SwitchToMatrixType(matrixType, matrixFormat, true); },
                { LogicError("AssignValuesOf: Assigning a GPUMatrix to a CPUSparseMatrix is not yet implemented."); },//{ m_CPUSparseMatrix->SetValue(*deepCopyFrom.m_GPUMatrix); },
                { m_CPUSparseMatrix->SetValue(*deepCopyFrom.m_CPUSparseMatrix); },
                { LogicError("AssignValuesOf: Assigning a GPUSparseMatrix to a CPUSparseMatrix is not yet implemented."); });//{ m_CPUSparseMatrix->SetValue(*deepCopyFrom.m_GPUSparseMatrix); });
        },
        { 
            // Set GPUSparseMatrix from:
            DISPATCH_MATRIX_ON_FLAG(&deepCopyFrom, nullptr,
                { Matrix<ElemType> tempCPUSparseMatrix(deepCopyFrom.DeepClone()); tempCPUSparseMatrix.SwitchToMatrixType(GetMatrixType(), GetFormat(), true); m_GPUSparseMatrix->SetValue(*tempCPUSparseMatrix.m_CPUSparseMatrix); },
                { m_GPUSparseMatrix->SetValue(*deepCopyFrom.m_GPUMatrix); },
                { m_GPUSparseMatrix->SetValue(*deepCopyFrom.m_CPUSparseMatrix); },
                { m_GPUSparseMatrix->SetValue(*deepCopyFrom.m_GPUSparseMatrix); });
        });

}

template <class ElemType>
void Matrix<ElemType>::SetValue(const size_t numRows, const size_t numCols, int deviceId, ElemType* pArray, const size_t matrixFlags)
{
    if (((numRows * numCols) > 0) && (pArray == nullptr))
        InvalidArgument("Invalid pArray.");

    DISPATCH_MATRIX_ON_FLAG(this,
                            this,
                            m_CPUMatrix->SetValue(numRows, numCols, pArray, matrixFlags),
                            m_GPUMatrix->SetValue(numRows, numCols, deviceId, pArray, matrixFlags),
                            NOT_IMPLEMENTED,
                            NOT_IMPLEMENTED);
}

template <class ElemType>
void Matrix<ElemType>::SetValue(const size_t rIdx, const size_t cIdx, ElemType val)
{
    DISPATCH_MATRIX_ON_FLAG_USECPU_4BOTH(this,
                                         this,
                                         (*m_CPUMatrix)(rIdx, cIdx) = val,
                                         NOT_IMPLEMENTED,
                                         m_CPUSparseMatrix->SetValue(rIdx, cIdx, val),
                                         NOT_IMPLEMENTED);
}

// read features
template <class ElemType>
void Matrix<ElemType>::SetMatrixFromCSCFormat(const CPUSPARSE_INDEX_TYPE* h_CSCCol, const CPUSPARSE_INDEX_TYPE* h_Row, const ElemType* h_Val,
                                              const size_t nz, const size_t numRows, const size_t numCols)
{
    // Note: The current implementation uses the xPUSparseMatrix as temporary space. This allows for memory sharing between calls. If
    // xPUSparseMatrix is a view, this code will cause an error during runtime stating that the view is not writable nor resizable.
    DISPATCH_MATRIX_ON_FLAG(this, this,
        {
            if (!m_CPUSparseMatrix) m_CPUSparseMatrix = make_shared<CPUSparseMatrix<ElemType>>(matrixFormatSparseCSC, numRows, numCols, nz);
            m_CPUSparseMatrix->SetMatrixFromCSCFormat(h_CSCCol, h_Row, h_Val, nz, numRows, numCols);
            m_CPUSparseMatrix->AssignColumnSliceToDense(*m_CPUMatrix, 0, numCols);
        },
        {
            if (!m_GPUSparseMatrix) m_GPUSparseMatrix = make_shared<GPUSparseMatrix<ElemType>>(numRows, numCols, nz, GetDeviceId(), matrixFormatSparseCSC);
            m_GPUSparseMatrix->SetMatrixFromCSCFormat(h_CSCCol, h_Row, h_Val, nz, numRows, numCols);
            m_GPUSparseMatrix->AssignColumnSliceToDense(*m_GPUMatrix, 0, numCols);
        },
        { m_CPUSparseMatrix->SetMatrixFromCSCFormat(h_CSCCol, h_Row, h_Val, nz, numRows, numCols); },
        { m_GPUSparseMatrix->SetMatrixFromCSCFormat(h_CSCCol, h_Row, h_Val, nz, numRows, numCols); });
}

template <class ElemType>
void Matrix<ElemType>::SetDiagonalValue(const ElemType v)
{
    if (IsEmpty())
        LogicError("SetDiagonalValue: Matrix is empty.");

    if (GetNumRows() != GetNumCols())
        LogicError("SetDiagonalValue: NumRows and NumCols do not agree.");

    DISPATCH_MATRIX_ON_FLAG(this,
                            this,
                            m_CPUMatrix->SetDiagonalValue(v),
                            m_GPUMatrix->SetDiagonalValue(v),
                            NOT_IMPLEMENTED,
                            NOT_IMPLEMENTED);
}

template <class ElemType>
void Matrix<ElemType>::SetDiagonalValue(const Matrix<ElemType>& vector)
{
    if (GetNumRows() != GetNumCols())
        LogicError("SetDiagonalValue: NumRows and NumCols do not agree.");

    if (vector.GetNumRows() != 1 && vector.GetNumCols() != 1)
        LogicError("SetDiagonalValue: Input vector must be a vector.");

    if (vector.GetNumRows() * vector.GetNumCols() != GetNumRows())
        LogicError("SetDiagonalValue: Input vector must match matrix dimension.");

    if (IsEmpty())
        return;

    DecideAndMoveToRightDevice(*this, vector);

    if (vector.GetNumElements() == 1) // reduce to simple form
    {
        DISPATCH_MATRIX_ON_FLAG(&vector,
                                nullptr,
                                SetDiagonalValue(vector(0, 0)),
                                SetDiagonalValue(vector.m_GPUMatrix->Get00Element()), // BUGBUG: efficiency
                                SetDiagonalValue(vector(0, 0)),
                                SetDiagonalValue(vector.m_GPUMatrix->Get00Element()) // BUGBUG: efficiency
                                );
    }
    else if (vector.GetNumRows() != GetNumRows())
        LogicError("SetDiagonalValue: input vector's dimension does not agree with [this].");
    else
    {
        // WARNING: we use this pointer to decide which function to call. However, vector may be stored in a different matrix type (DENSE, SPARSE)
        DISPATCH_MATRIX_ON_FLAG(this,
                                this,
                                assert(vector.m_CPUMatrix);
                                m_CPUMatrix->SetDiagonalValue(*vector.m_CPUMatrix),
                                assert(vector.m_GPUMatrix);
                                m_GPUMatrix->SetDiagonalValue(*vector.m_GPUMatrix),
                                NOT_IMPLEMENTED,
                                NOT_IMPLEMENTED);
    }
}

template <class ElemType>
void Matrix<ElemType>::SetUniformRandomValue(const ElemType low, const ElemType high, unsigned long seed)
{
    if (IsEmpty())
        return;

    DISPATCH_MATRIX_ON_FLAG(this,
                            this,
                            m_CPUMatrix->SetUniformRandomValue(low, high, seed),
                            m_GPUMatrix->SetUniformRandomValue(low, high, seed),
                            NOT_IMPLEMENTED,
                            NOT_IMPLEMENTED);
}

template <class ElemType>
void Matrix<ElemType>::SetGaussianRandomValue(const ElemType mean, const ElemType sigma, unsigned long seed)
{
    if (sigma <= 0)
        InvalidArgument("SetUniformRandomValue: sigma must be a positive value.");

    if (IsEmpty())
        return;

    DISPATCH_MATRIX_ON_FLAG(this,
                            this,
                            m_CPUMatrix->SetGaussianRandomValue(mean, sigma, seed),
                            m_GPUMatrix->SetGaussianRandomValue(mean, sigma, seed),
                            NOT_IMPLEMENTED,
                            NOT_IMPLEMENTED);
}

template <class ElemType>
void Matrix<ElemType>::AddGaussianRandomValue(const ElemType mean, const ElemType sigma, unsigned long seed)
{
    if (sigma <= 0)
        InvalidArgument("SetUniformRandomValue: sigma must be a positive value.");

    if (IsEmpty())
        return;

    DISPATCH_MATRIX_ON_FLAG(this,
                            this,
                            m_CPUMatrix->AddGaussianRandomValue(mean, sigma, seed),
                            NOT_IMPLEMENTED,
                            NOT_IMPLEMENTED,
                            NOT_IMPLEMENTED);
}

//maskRate: percentage of values masked out (similar to dropout rate)
//scaleValue: which scale value to set to the left ones (unmasked items).
template <class ElemType>
void Matrix<ElemType>::SetUniformRandomMask(const ElemType maskRate, const ElemType scaleValue, RNGHandle& rngHandle)
{
    if (IsEmpty())
        return;

    DISPATCH_MATRIX_ON_FLAG(this,
                            this,
                            m_CPUMatrix->SetUniformRandomMask(maskRate, scaleValue, rngHandle),
                            m_GPUMatrix->SetUniformRandomMask(maskRate, scaleValue, rngHandle),
                            NOT_IMPLEMENTED,
                            NOT_IMPLEMENTED);
}

template <class ElemType>
void Matrix<ElemType>::NormalGrad(Matrix<ElemType>& gradients,
                                  Matrix<ElemType>& functionValues,
                                  const ElemType learnRatePerSample,
                                  const ElemType momentum,
                                  const bool useNesterovMomentum)
{
    DecideAndMoveToRightDevice(*this, gradients, functionValues);

    if (!useNesterovMomentum)
    {
        DISPATCH_MATRIX_ON_FLAG(&gradients, nullptr,
            { 
                ScaleAndAdd((1 - momentum) * learnRatePerSample, gradients, momentum, *this);
                functionValues -= *this;
            },
            { 
                ScaleAndAdd((1 - momentum) * learnRatePerSample, gradients, momentum, *this);
                functionValues -= *this;
            },
            { 
                if (momentum != 0) gradients.m_CPUSparseMatrix->NormalGrad(*m_CPUMatrix, momentum);
                ScaleAndAdd(-learnRatePerSample, gradients, functionValues);
            },
            { 
                if (momentum != 0) gradients.m_GPUSparseMatrix->NormalGrad(*m_GPUMatrix, momentum);
                ScaleAndAdd(-learnRatePerSample, gradients, functionValues);
            });
    }
    else
    {
        DISPATCH_MATRIX_ON_FLAG(&gradients, nullptr,
            { /* CPU dense */
                ScaleAndAdd((1 - momentum) * learnRatePerSample, gradients, momentum, *this);
                ScaleAndAdd(-momentum, *this, functionValues);
                ScaleAndAdd(-(1 - momentum) * learnRatePerSample, gradients, functionValues);
                // w_t = w_{t-1} - momentum * v_ {t-1} - (1-momentum)*learnRatePerSampele*gardient,
            },
            { /* GPU dense */
                ScaleAndAdd((1 - momentum) * learnRatePerSample, gradients, momentum, *this);
                ScaleAndAdd(-momentum, *this, functionValues);
                ScaleAndAdd(-(1 - momentum) * learnRatePerSample, gradients, functionValues);
            },
            { /* CPU sparse */
                if (momentum != 0)
                {
                    Matrix<ElemType> gradientCache(gradients.GetDeviceId());
                    gradientCache.AssignValuesOf(gradients);
                    gradients.m_CPUSparseMatrix->NormalGrad(*m_CPUMatrix, momentum);
                    ScaleAndAdd(-momentum, *this, functionValues);
                    ScaleAndAdd(-(1 - momentum) * learnRatePerSample, gradientCache, functionValues);
                }
            },
            { /* GPU sparse */
                if (momentum != 0)
                {
                    Matrix<ElemType> gradientCache(gradients.GetDeviceId());
                    gradientCache.AssignValuesOf(gradients);
                    gradients.m_GPUSparseMatrix->NormalGrad(*m_GPUMatrix, momentum);
                    ScaleAndAdd(-momentum, *this, functionValues);
                    ScaleAndAdd(-(1 - momentum) * learnRatePerSample, gradientCache, functionValues);
                }
            });
    }
}

// both 'this' and gradients will be changed
template <class ElemType>
ElemType Matrix<ElemType>::Adagrad(Matrix<ElemType>& gradients, const bool needAveMultiplier)
{
    DecideAndMoveToRightDevice(*this, gradients);

    DISPATCH_MATRIX_ON_FLAG(&gradients, &gradients,
        { return m_CPUMatrix->Adagrad(*gradients.m_CPUMatrix, needAveMultiplier);       SetDataLocation(CPU); },
        { return m_GPUMatrix->Adagrad(*gradients.m_GPUMatrix, needAveMultiplier);       SetDataLocation(GPU); },
        { return gradients.m_CPUSparseMatrix->Adagrad(*m_CPUMatrix, needAveMultiplier); SetDataLocation(CPU); },
        { return gradients.m_GPUSparseMatrix->Adagrad(*m_GPUMatrix, needAveMultiplier); SetDataLocation(GPU); });
    // Note: Since both 'this' and gradients are changed, we must call SetDataLocation() on 'this' as well.
}

template <class ElemType>
void Matrix<ElemType>::FSAdagrad(size_t mbSize, Matrix<ElemType>& gradients, Matrix<ElemType>& functionValues, const ElemType learnRatePerSample, const ElemType momentum)
{
    // TODO: The values of 'adagradT' and 'targetadagradavdenom' are currently hardcoded constants taken from DBN (empirically determined).
    // These should be made configurable if needed
    const size_t adagradT = 2 * 3600 * 100;
    const ElemType targetadagradavdenom = 0.0025; // 1/400 magic constant
    const ElemType adagradkeepweight = static_cast<ElemType>(exp(-1.0 * mbSize / adagradT));

    static ElemType aggadagradsqrframes = 0;
    aggadagradsqrframes = adagradkeepweight * aggadagradsqrframes + (1.0f - adagradkeepweight) * mbSize;
    const ElemType targetadagradavdenom_x_sqrtadagradsqrframes = static_cast<ElemType>(targetadagradavdenom * sqrt(aggadagradsqrframes));

    DISPATCH_MATRIX_ON_FLAG(&gradients, &gradients,
        { m_CPUMatrix->FSAdagrad(*gradients.m_CPUMatrix, *functionValues.m_CPUMatrix, learnRatePerSample, momentum, adagradkeepweight, targetadagradavdenom_x_sqrtadagradsqrframes); SetDataLocation(CPU); },
        { m_GPUMatrix->FSAdagrad(*gradients.m_GPUMatrix, *functionValues.m_GPUMatrix, learnRatePerSample, momentum, adagradkeepweight, targetadagradavdenom_x_sqrtadagradsqrframes); SetDataLocation(GPU); },
        { NOT_IMPLEMENTED; },
        { NOT_IMPLEMENTED; });
    // Note: Since both 'this' and gradients are changed, we must call SetDataLocation() on 'this' as well.
}

template <class ElemType>
ElemType Matrix<ElemType>::RmsProp(Matrix<ElemType>& gradients,
                                   ElemType RMS_GAMMA,
                                   ElemType RMS_WGT_INC,
                                   ElemType RMS_WGT_MAX,
                                   ElemType RMS_WGT_DEC,
                                   ElemType RMS_WGT_MIN,
                                   const bool needAveMultiplier)
{
    DecideAndMoveToRightDevice(*this, gradients);

    DISPATCH_MATRIX_ON_FLAG(this, &gradients,
        { return m_CPUMatrix->RmsProp(*gradients.m_CPUMatrix, RMS_GAMMA, RMS_WGT_INC, RMS_WGT_MAX, RMS_WGT_DEC, RMS_WGT_MIN, needAveMultiplier); SetDataLocation(CPU); },
        { return m_GPUMatrix->RmsProp(*gradients.m_GPUMatrix, RMS_GAMMA, RMS_WGT_INC, RMS_WGT_MAX, RMS_WGT_DEC, RMS_WGT_MIN, needAveMultiplier); SetDataLocation(GPU); },
        { NOT_IMPLEMENTED; },
        { NOT_IMPLEMENTED; });
    // Note: Since both 'this' and gradients are changed, we must call SetDataLocation() on 'this' as well.
}

template <class ElemType>
void Matrix<ElemType>::Reshape(const size_t numRows, const size_t numCols)
{
    if (numRows != GetNumRows() || numCols != GetNumCols())
    {
        DISPATCH_MATRIX_ON_FLAG(this, this,
            { m_CPUMatrix->Reshape(numRows, numCols); },
            { m_GPUMatrix->Reshape(numRows, numCols); },
            { NOT_IMPLEMENTED; },
            { m_GPUSparseMatrix->Reshape(numRows, numCols); });
    }
}

// Note: Resize() will leave the matrix content undefined.
// Note: Resize calls RequireSizeAndAllocate on the sparse versions in for performance reasons. If the external caller knows the nz, then we should set it.
template <class ElemType>
void Matrix<ElemType>::Resize(const size_t numRows, const size_t numCols, const size_t numNZElemToReserve /*=0*/, bool growOnly /*=true*/)
{
    // TODO: should this function test whether the size is changing, and skip if it isn't? We have at least one explicit test for this code calling this (recurrent node)
    DISPATCH_MATRIX_ON_FLAG_USEBOTH_4BOTH(this,
        { m_CPUMatrix->Resize(numRows, numCols, growOnly); },
        { m_GPUMatrix->Resize(numRows, numCols, growOnly); },
        { m_CPUSparseMatrix->RequireSizeAndAllocate(numRows, numCols, numNZElemToReserve, growOnly, false); },
        { m_GPUSparseMatrix->RequireSizeAndAllocate(numRows, numCols, numNZElemToReserve, growOnly, false); });
#ifdef _DEBUG
    if (GetMatrixType() != MatrixType::SPARSE)
        Invalidate(); // Fill the matrix with NaNs to detect using the content which is undefined. Unfortunately this won't work for sparse matrices.
#endif
}

template <class ElemType>
Matrix<ElemType> Matrix<ElemType>::RepMat(const Matrix<ElemType>& frmMat, const size_t rowRatio, const size_t colRatio)
{
    size_t nCols = frmMat.GetNumCols();
    size_t nRows = frmMat.GetNumRows();

    if (rowRatio > 1)
        RuntimeError("RepMat not yet supporting raw ratio larger than 1");
    size_t newCols = colRatio * nCols;

    Matrix<ElemType> c(nRows, newCols, frmMat.GetDeviceId());
    for (size_t i = 0; i < colRatio; i++)
    {
        c.ColumnSlice(i * nCols, nCols).AssignValuesOf(frmMat);
    }

    return c;
}

template <class ElemType>
size_t Matrix<ElemType>::GetAllocatedSize() const
{
    return m_baseMatrix->GetSizeAllocated();
}

// reset for sparse matrix. Semantically the same as setting all values to 0.
template <class ElemType>
void Matrix<ElemType>::Reset()
{
    DISPATCH_MATRIX_ON_FLAG_USEBOTH_4BOTH(this,
        { NOT_IMPLEMENTED; },
        { NOT_IMPLEMENTED; },
        { m_CPUSparseMatrix->Reset(); },
        { m_GPUSparseMatrix->Reset(); });
}

template <class ElemType>
size_t Matrix<ElemType>::GetNumRows() const
{
    return m_baseMatrix->GetNumRows();
}

template <class ElemType>
size_t Matrix<ElemType>::GetNumCols() const
{
    return m_baseMatrix->GetNumCols();
}

template <class ElemType>
size_t Matrix<ElemType>::GetNumElements() const
{
    return GetNumRows() * GetNumCols();
}

template <class ElemType>
bool Matrix<ElemType>::IsEmpty() const
{
    return m_baseMatrix->IsEmpty();
}

#pragma endregion Basic Operators

#pragma region Member BLAS Functions

template <class ElemType>
Matrix<ElemType>& Matrix<ElemType>::operator+=(ElemType alpha)
{
    return AssignSumOf(alpha, *this);
}

template <class ElemType>
Matrix<ElemType> Matrix<ElemType>::operator+(ElemType alpha) const
{
    Matrix<ElemType> c(GetNumRows(), GetNumCols(), GetDeviceId());
    c.AssignSumOf(alpha, *this);
    return c;
}

template <class ElemType>
Matrix<ElemType>& Matrix<ElemType>::AssignSumOf(const ElemType alpha, const Matrix<ElemType>& a)
{
    if (a.IsEmpty())
        LogicError("AssignSumOf: Matrix a is empty.");

    DecideAndMoveToRightDevice(a, *this);
    SwitchToMatrixType(a.GetMatrixType(), a.GetFormat(), false);

    DISPATCH_MATRIX_ON_FLAG(&a,
                            this,
                            m_CPUMatrix->AssignSumOf(alpha, *a.m_CPUMatrix),
                            m_GPUMatrix->AssignSumOf(alpha, *a.m_GPUMatrix),
                            NOT_IMPLEMENTED,
                            NOT_IMPLEMENTED);

    return *this;
}

//if [this] and a have same dimension then [this]=[this]+a
//if a is a column vector, add to all columns of [this]
//if a is a row vector, add to all rows of [this]
//if a is a scalar, add it to all elements.
template <class ElemType>
Matrix<ElemType>& Matrix<ElemType>::operator+=(const Matrix<ElemType>& a)
{
    DecideAndMoveToRightDevice(*this, a);

    if (!(GetMatrixType() == a.GetMatrixType()))
        NOT_IMPLEMENTED;

    DISPATCH_MATRIX_ON_FLAG(this,
                            this,
                            m_CPUMatrix->operator+=(*a.m_CPUMatrix),
                            m_GPUMatrix->operator+=(*a.m_GPUMatrix),
                            NOT_IMPLEMENTED,
                            NOT_IMPLEMENTED);

    return *this;
}

//if [this] and a have same dimension then OUTPUT=[this]+a
//if a is a column vector, add to all columns of [this]
//if a is a row vector, add to all rows of [this]
template <class ElemType>
Matrix<ElemType> Matrix<ElemType>::operator+(const Matrix<ElemType>& a) const
{
    if (GetNumElements() == 1)
    {
        Matrix<ElemType> c(a.DeepClone());

        DISPATCH_MATRIX_ON_FLAG(this,
                                &c,
                                c += (*this)(0, 0),
                                c += (m_GPUMatrix->Get00Element()), // BUGBUG: efficiency
                                c += (*this)(0, 0),
                                NOT_IMPLEMENTED);
        return c;
    }
    else if (a.GetNumElements() == 1)
    {
        Matrix<ElemType> c(this->DeepClone());

        DISPATCH_MATRIX_ON_FLAG(&a,
                                &c,
                                c += a(0, 0),
                                c += (a.m_GPUMatrix->Get00Element()), // BUGBUG: efficiency
                                c += a(0, 0),
                                NOT_IMPLEMENTED);
        return c;
    }
    else
    {
        Matrix<ElemType> c(this->DeepClone()); // this implementation will introduce a copy overhead. but make resue of the code
        c += a;
        return c;
    }
}

template <class ElemType>
Matrix<ElemType>& Matrix<ElemType>::AssignSumOf(const Matrix<ElemType>& a, const Matrix<ElemType>& b)
{
    if (a.GetNumElements() == 1)
    {
        SetValue(b);
        (*this) += a;
    }
    else
    {
        SetValue(a);
        (*this) += b;
    }
    return *this;
}

template <class ElemType>
Matrix<ElemType>& Matrix<ElemType>::operator-=(ElemType alpha)
{
    return AssignDifferenceOf(*this, alpha);
}

template <class ElemType>
Matrix<ElemType> Matrix<ElemType>::operator-(ElemType alpha) const
{
    Matrix<ElemType> c(GetNumRows(), GetNumCols(), GetDeviceId());
    c.AssignDifferenceOf(*this, alpha);
    return c;
}

//for each column of a, we assign numRows starting from startIndex to this
template <class ElemType>
Matrix<ElemType>& Matrix<ElemType>::AssignRowSliceValuesOf(const Matrix<ElemType>& a, const size_t startIndex, const size_t numRows)
{
    DecideAndMoveToRightDevice(a, *this);
    SwitchToMatrixType(a.GetMatrixType(), a.GetFormat(), false);

    DISPATCH_MATRIX_ON_FLAG(this,
                            this,
                            m_CPUMatrix->AssignRowSliceValuesOf(*a.m_CPUMatrix, startIndex, numRows),
                            m_GPUMatrix->AssignRowSliceValuesOf(*a.m_GPUMatrix, startIndex, numRows),
                            NOT_IMPLEMENTED,
                            NOT_IMPLEMENTED);
    return *this;
}

//for each column of a, we assign all rows of a to this starting from startIndex
template <class ElemType>
Matrix<ElemType>& Matrix<ElemType>::AssignToRowSliceValuesOf(const Matrix<ElemType>& a, const size_t startIndex, const size_t numRows)
{
    DecideAndMoveToRightDevice(*this, a);

    // WARNING: a and this must have same type
    if (!(GetMatrixType() == a.GetMatrixType()))
        NOT_IMPLEMENTED;

    DISPATCH_MATRIX_ON_FLAG(this,
                            this,
                            m_CPUMatrix->AssignToRowSliceValuesOf(*a.m_CPUMatrix, startIndex, numRows),
                            m_GPUMatrix->AssignToRowSliceValuesOf(*a.m_GPUMatrix, startIndex, numRows),
                            NOT_IMPLEMENTED,
                            NOT_IMPLEMENTED);

    return *this;
}

//for the row slice of this starting from startIndex we add a to it.
template <class ElemType>
Matrix<ElemType>& Matrix<ElemType>::AddToRowSliceValuesOf(const Matrix<ElemType>& a, const size_t startIndex, const size_t numRows)
{
    DecideAndMoveToRightDevice(*this, a);

    // WARNING: a and this must have same type
    if (!(GetMatrixType() == a.GetMatrixType()))
        NOT_IMPLEMENTED;

    DISPATCH_MATRIX_ON_FLAG(this,
                            this,
                            m_CPUMatrix->AddToRowSliceValuesOf(*a.m_CPUMatrix, startIndex, numRows),
                            m_GPUMatrix->AddToRowSliceValuesOf(*a.m_GPUMatrix, startIndex, numRows),
                            NOT_IMPLEMENTED,
                            NOT_IMPLEMENTED);

    return *this;
}

//for each column of this, we add row slice of a starting from startIndex
template <class ElemType>
Matrix<ElemType>& Matrix<ElemType>::AddWithRowSliceValuesOf(const Matrix<ElemType>& a, const size_t startIndex, const size_t numRows)
{
    DecideAndMoveToRightDevice(*this, a);

    // WARNING: a and this must have same type
    if (!(GetMatrixType() == a.GetMatrixType()))
        NOT_IMPLEMENTED;

    DISPATCH_MATRIX_ON_FLAG(this,
                            this,
                            m_CPUMatrix->AddWithRowSliceValuesOf(*a.m_CPUMatrix, startIndex, numRows),
                            m_GPUMatrix->AddWithRowSliceValuesOf(*a.m_GPUMatrix, startIndex, numRows),
                            NOT_IMPLEMENTED,
                            NOT_IMPLEMENTED);

    return *this;
}

template <class ElemType>
Matrix<ElemType>& Matrix<ElemType>::AssignRepeatOf(const Matrix<ElemType>& a, const size_t numRowRepeats, const size_t numColRepeats)
{
    DecideAndMoveToRightDevice(*this, a);

    // WARNING: a and this must have same type
    if (!(GetMatrixType() == a.GetMatrixType()))
        NOT_IMPLEMENTED;

    DISPATCH_MATRIX_ON_FLAG(this,
                            this,
                            m_CPUMatrix->AssignRepeatOf(*a.m_CPUMatrix, numRowRepeats, numColRepeats),
                            m_GPUMatrix->AssignRepeatOf(*a.m_GPUMatrix, numRowRepeats, numColRepeats),
                            NOT_IMPLEMENTED,
                            NOT_IMPLEMENTED);

    return *this;
}

template <class ElemType>
Matrix<ElemType>& Matrix<ElemType>::AddToRowRepeatValuesOf(const Matrix<ElemType>& a, const size_t numRepeats)
{
    DecideAndMoveToRightDevice(*this, a);

    // WARNING: a and this must have same type
    if (!(GetMatrixType() == a.GetMatrixType()))
        NOT_IMPLEMENTED;

    DISPATCH_MATRIX_ON_FLAG(this,
                            this,
                            m_CPUMatrix->AddToRowRepeatValuesOf(*a.m_CPUMatrix, numRepeats),
                            m_GPUMatrix->AddToRowRepeatValuesOf(*a.m_GPUMatrix, numRepeats),
                            NOT_IMPLEMENTED,
                            NOT_IMPLEMENTED);

    return *this;
}

//used in the DSSM model. The resulted *this is a [a.GetRows()*(negNumber+1), a.GetCols()] matrix
//each column contains posNumber of  positive samples (original) and negNumber negative samples generated by copying
//sample shifted by shiftNumber columns
template <class ElemType>
Matrix<ElemType>& Matrix<ElemType>::AssignPositiveAndShiftedNegSample(const Matrix<ElemType>& a, const size_t posNumber, const size_t negNumber, const size_t shiftNumber)
{
    DecideAndMoveToRightDevice(*this, a);

    // WARNING: a and this must have same type
    if (!(GetMatrixType() == a.GetMatrixType()))
        NOT_IMPLEMENTED;

    DISPATCH_MATRIX_ON_FLAG(this,
                            this,
                            m_CPUMatrix->AssignPositiveAndShiftedNegSample(*a.m_CPUMatrix, posNumber, negNumber, shiftNumber),
                            m_GPUMatrix->AssignPositiveAndShiftedNegSample(*a.m_GPUMatrix, posNumber, negNumber, shiftNumber),
                            NOT_IMPLEMENTED,
                            NOT_IMPLEMENTED);

    return *this;
}

//used in the DSSM model. *this = *this + positive and negative samples folded back to the right place
//each column of a contains posNumber of  positive samples (original) and negNumber negative samples generated by copying
//sample shifted by shiftNumber columns
template <class ElemType>
Matrix<ElemType>& Matrix<ElemType>::AddFoldedPositiveAndShiftedNegSample(const Matrix<ElemType>& a, const size_t posNumber, const size_t negNumber, const size_t shiftNumber)
{
    DecideAndMoveToRightDevice(*this, a);

    // WARNING: a and this must have same type
    if (!(GetMatrixType() == a.GetMatrixType()))
        NOT_IMPLEMENTED;

    DISPATCH_MATRIX_ON_FLAG(this,
                            this,
                            m_CPUMatrix->AddFoldedPositiveAndShiftedNegSample(*a.m_CPUMatrix, posNumber, negNumber, shiftNumber),
                            m_GPUMatrix->AddFoldedPositiveAndShiftedNegSample(*a.m_GPUMatrix, posNumber, negNumber, shiftNumber),
                            NOT_IMPLEMENTED,
                            NOT_IMPLEMENTED);

    return *this;
}

template <class ElemType>
Matrix<ElemType>& Matrix<ElemType>::AssignDifferenceOf(const ElemType alpha, const Matrix<ElemType>& a)
{
    if (a.IsEmpty())
        LogicError("AssignDifferenceOf: Matrix a is empty.");

    DecideAndMoveToRightDevice(a, *this);
    SwitchToMatrixType(a.GetMatrixType(), a.GetFormat(), false);

    DISPATCH_MATRIX_ON_FLAG(this,
                            this,
                            m_CPUMatrix->AssignDifferenceOf(alpha, *a.m_CPUMatrix),
                            m_GPUMatrix->AssignDifferenceOf(alpha, *a.m_GPUMatrix),
                            NOT_IMPLEMENTED,
                            NOT_IMPLEMENTED);

    return *this;
}

template <class ElemType>
Matrix<ElemType>& Matrix<ElemType>::AssignDifferenceOf(const Matrix<ElemType>& a, const ElemType alpha)
{
    if (a.IsEmpty())
        LogicError("AssignDifferenceOf: Matrix a is empty.");

    DecideAndMoveToRightDevice(a, *this);
    SwitchToMatrixType(a.GetMatrixType(), a.GetFormat(), false);

    DISPATCH_MATRIX_ON_FLAG(this,
                            this,
                            m_CPUMatrix->AssignDifferenceOf(*a.m_CPUMatrix, alpha),
                            m_GPUMatrix->AssignDifferenceOf(*a.m_GPUMatrix, alpha),
                            NOT_IMPLEMENTED,
                            NOT_IMPLEMENTED);

    return *this;
}

//if [this] and a have same dimension then [this]=[this]-a
//if a is a column vector, minus it from all columns of [this]
//if a is a row vector, minus it from all rows of [this]
template <class ElemType>
Matrix<ElemType>& Matrix<ElemType>::operator-=(const Matrix<ElemType>& a)
{
    if (a.IsEmpty())
        LogicError("Minus Operation: Matrix a is empty.");
    DecideAndMoveToRightDevice(*this, a);

    DISPATCH_MATRIX_ON_FLAG(this,
                            this, 
                            *m_CPUMatrix -= *a.m_CPUMatrix,
                            *m_GPUMatrix -= *a.m_GPUMatrix,
                            NOT_IMPLEMENTED,
                            NOT_IMPLEMENTED);

    return *this;
}

//if [this] and a have same dimension then output=[this]-a
//if a is a column vector, minus it from all columns of [this]
//if a is a row vector, minus it from all rows of [this]
template <class ElemType>
Matrix<ElemType> Matrix<ElemType>::operator-(const Matrix<ElemType>& a) const
{
    Matrix<ElemType> c(this->DeepClone()); // this implementation will introduce a copy overhead. but make resue of the code
    ScaleAndAdd(-1, a, c);
    return c;
}

template <class ElemType>
Matrix<ElemType>& Matrix<ElemType>::AssignDifferenceOf(const Matrix<ElemType>& a, const Matrix<ElemType>& b)
{
    // if first arg broadcasts, we swap first and the flip the sign
    // This is because there is no equivalent to operator-=() that works the other way round.
    // TODO: We need ternary ops where the output storage is separate.
    if (a.GetNumRows() < b.GetNumRows() || a.GetNumCols() < b.GetNumCols())
    {
        if (a.GetNumRows() > b.GetNumRows() || a.GetNumCols() > b.GetNumCols())
            LogicError("AssignDifferenceOf: Invalid dimensions.");
        AssignDifferenceOf(b, a);
        *this *= -1;
        return *this;
    }
    if (this != &a)
        SetValue(a);
    (*this) -= b;
    return *this;
}

template <class ElemType>
Matrix<ElemType>& Matrix<ElemType>::operator*=(ElemType alpha)
{
    Scale(alpha, *this);
    return *this;
}

template <class ElemType>
Matrix<ElemType> Matrix<ElemType>::operator*(ElemType alpha) const
{
    Matrix<ElemType> c(GetNumRows(), GetNumCols(), (DEVICEID_TYPE) m_preferredDeviceId);
    Scale(alpha, *this, c);
    return c;
}

template <class ElemType>
Matrix<ElemType>& Matrix<ElemType>::AssignProductOf(const ElemType alpha, const Matrix<ElemType>& a)
{
    Scale(alpha, a, *this);
    return *this;
}

// [this]=a*b
template <class ElemType>
Matrix<ElemType>& Matrix<ElemType>::AssignProductOf(const Matrix<ElemType>& a, const bool transposeA, const Matrix<ElemType>& b, const bool transposeB)
{
    if (a.GetNumElements() == 1)
    {
        if (transposeB)
            AssignTransposeOf(b);
        else
            this->SetValue(b);

        DISPATCH_MATRIX_ON_FLAG(this,
                                nullptr,
                                (*this) *= a(0, 0),
                                (*this) *= a.m_GPUMatrix->Get00Element(),
                                (*this) *= a(0, 0),
                                NOT_IMPLEMENTED);
    }
    else if (b.GetNumElements() == 1)
    {
        if (transposeA)
            AssignTransposeOf(a);
        else
            this->SetValue(a);

        DISPATCH_MATRIX_ON_FLAG(this,
                                nullptr,
                                (*this) *= b(0, 0),
                                (*this) *= b.m_GPUMatrix->Get00Element(),
                                (*this) *= b(0, 0),
                                NOT_IMPLEMENTED);
    }
    else
        Multiply(a, transposeA, b, transposeB, *this);

    return *this;
}

template <class ElemType>
Matrix<ElemType> Matrix<ElemType>::operator*(const Matrix<ElemType>& a) const
{
    if (GetNumElements() == 1)
    {
        Matrix<ElemType> c((DEVICEID_TYPE) a.GetPreferredDeviceId());

        DISPATCH_MATRIX_ON_FLAG(this,
                                nullptr,
                                c.AssignProductOf((*this)(0, 0), a),
                                c.AssignProductOf(m_GPUMatrix->Get00Element(), a), // BUGBUG: efficiency
                                c.AssignProductOf((*this)(0, 0), a),
                                NOT_IMPLEMENTED);

        return c;
    }
    else if (a.GetNumElements() == 1)
    {
        Matrix<ElemType> c((DEVICEID_TYPE) GetPreferredDeviceId());

        DISPATCH_MATRIX_ON_FLAG(&a,
                                nullptr,
                                c.AssignProductOf(a(0, 0), (*this)),
                                c.AssignProductOf(a.m_GPUMatrix->Get00Element(), (*this)), // BUGBUG: efficiency
                                c.AssignProductOf(a(0, 0), (*this)),
                                NOT_IMPLEMENTED);

        return c;
    }
    else
    {
        Matrix<ElemType> c(GetNumRows(), a.GetNumCols(), (DEVICEID_TYPE) GetPreferredDeviceId());
        Multiply(*this, a, c);
        return c;
    }
}

// [this]=a*b  where a is a 1x1 scalar
template <class ElemType>
Matrix<ElemType>& Matrix<ElemType>::Assign1x1ProductOf(const Matrix<ElemType>& a, const Matrix<ElemType>& b)
{
    Multiply1x1AndWeightedAdd(+1, a, b, 0.0f, *this);
    return *this;
}

template <class ElemType>
Matrix<ElemType>& Matrix<ElemType>::operator/=(ElemType alpha)
{
    (*this) *= 1 / alpha;
    return (*this);
}

template <class ElemType>
Matrix<ElemType> Matrix<ElemType>::operator/(ElemType alpha) const
{
    return ((*this) * (1 / alpha));
}

//element-wise power
template <class ElemType>
Matrix<ElemType>& Matrix<ElemType>::operator^=(ElemType alpha)
{
    auto& us = *this;
    ElementWisePower(alpha, us, us);
    return us;
}

//element-wise power
template <class ElemType>
Matrix<ElemType> Matrix<ElemType>::operator^(ElemType alpha) const
{
    Matrix<ElemType> c(GetNumRows(), GetNumCols(), (DEVICEID_TYPE) GetDeviceId());
    ElementWisePower(alpha, *this, c);
    return c;
}

template <class ElemType>
Matrix<ElemType>& Matrix<ElemType>::AssignElementPowerOf(const Matrix<ElemType>& a, const ElemType power)
{
    ElementWisePower(power, a, *this);
    return *this;
}

//[this]=[this] .* a (we cannot override operator .* in c++)
template <class ElemType>
Matrix<ElemType>& Matrix<ElemType>::ElementMultiplyWith(const Matrix<ElemType>& a)
{
    return AssignElementProductOf(*this, a);
}

template <class ElemType>
Matrix<ElemType>& Matrix<ElemType>::ElementDivideBy(const Matrix<ElemType>& a)
{
    return AssignElementDivisionOf(*this, a);
}

//[this]=a .* b
template <class ElemType>
Matrix<ElemType>& Matrix<ElemType>::AssignElementProductOf(const Matrix<ElemType>& a, const Matrix<ElemType>& b)
{
    if (a.IsEmpty() || b.IsEmpty())
        LogicError("AssignElementProductOf: Matrix is empty.");

    assert(a.GetNumRows() == b.GetNumRows() && a.GetNumCols() == b.GetNumCols());
    if (!(a.GetNumRows() == b.GetNumRows() && a.GetNumCols() == b.GetNumCols()))
        InvalidArgument("The input matrix dimensions do not match.");

    DecideAndMoveToRightDevice(a, b, *this);
    if (!(a.GetMatrixType() == b.GetMatrixType()))
        NOT_IMPLEMENTED;

    SwitchToMatrixType(a.GetMatrixType(), a.GetFormat(), false);

    DISPATCH_MATRIX_ON_FLAG(this,
                            this,
                            m_CPUMatrix->AssignElementProductOf(*a.m_CPUMatrix, *b.m_CPUMatrix),
                            m_GPUMatrix->AssignElementProductOf(*a.m_GPUMatrix, *b.m_GPUMatrix),
                            NOT_IMPLEMENTED,
                            NOT_IMPLEMENTED);

    return *this;
}

template <class ElemType>
Matrix<ElemType>& Matrix<ElemType>::AddElementProductOf(const Matrix<ElemType>& a, const Matrix<ElemType>& b)
{
    if (a.IsEmpty() || b.IsEmpty())
        LogicError("AddElementProductOf: Matrix is empty.");

    assert(a.GetNumRows() == b.GetNumRows() && a.GetNumCols() == b.GetNumCols());
    if (!(a.GetNumRows() == b.GetNumRows() && a.GetNumCols() == b.GetNumCols()))
        InvalidArgument("The input matrix dimensions do not match.");

    if (!(a.GetNumRows() == GetNumRows() && a.GetNumCols() == GetNumCols()))
        InvalidArgument("The input matrix dimensions do not match [this].");

    DecideAndMoveToRightDevice(*this, a, b);

    if (!(a.GetMatrixType() == b.GetMatrixType() && GetMatrixType() == b.GetMatrixType()))
        NOT_IMPLEMENTED;

    DISPATCH_MATRIX_ON_FLAG(this,
                            nullptr,
                            m_CPUMatrix->AddElementProductOf(*a.m_CPUMatrix, *b.m_CPUMatrix),
                            m_GPUMatrix->AddElementProductOf(*a.m_GPUMatrix, *b.m_GPUMatrix),
                            NOT_IMPLEMENTED,
                            NOT_IMPLEMENTED);

    return *this;
}

//[this]=a ./ b
template <class ElemType>
Matrix<ElemType>& Matrix<ElemType>::AssignElementDivisionOf(const Matrix<ElemType>& a, const Matrix<ElemType>& b)
{
    if (a.IsEmpty() || b.IsEmpty())
        LogicError("AssignElementDivisionOf: Matrix is empty.");

    assert(a.GetNumRows() == b.GetNumRows() && a.GetNumCols() == b.GetNumCols());
    if (!(a.GetNumRows() == b.GetNumRows() && a.GetNumCols() == b.GetNumCols()))
        InvalidArgument("The input matrix dimensions do not match.");

    DecideAndMoveToRightDevice(a, b, *this);
    // WARNING: a and b must have same type
    if (!(a.GetMatrixType() == b.GetMatrixType()))
        NOT_IMPLEMENTED;

    SwitchToMatrixType(a.GetMatrixType(), a.GetFormat(), false);

    DISPATCH_MATRIX_ON_FLAG(this,
                            this,
                            m_CPUMatrix->AssignElementDivisionOf(*a.m_CPUMatrix, *b.m_CPUMatrix),
                            m_GPUMatrix->AssignElementDivisionOf(*a.m_GPUMatrix, *b.m_GPUMatrix),
                            NOT_IMPLEMENTED,
                            NOT_IMPLEMENTED);

    return *this;
}

template <class ElemType>
Matrix<ElemType>& Matrix<ElemType>::ColumnElementMultiplyWith(const Matrix<ElemType>& a)
{
    if (a.IsEmpty() || IsEmpty())
        LogicError("ColumnElementMultiplyWith: Matrix is empty.");

    if (!(a.GetNumRows() == GetNumRows() && a.GetNumCols() == 1))
        InvalidArgument("ColumnElementMultiplyWith: The input matrix should be a col vector and match [this]'s rows.");

    DecideAndMoveToRightDevice(*this, a);
    // WARNING: a and this must have same type
    if (!(GetMatrixType() == a.GetMatrixType()))
        NOT_IMPLEMENTED;

    SwitchToMatrixType(a.GetMatrixType(), a.GetFormat(), false);

    DISPATCH_MATRIX_ON_FLAG(&a,
                            this,
                            m_CPUMatrix->ColumnElementMultiplyWith(*a.m_CPUMatrix),
                            m_GPUMatrix->ColumnElementMultiplyWith(*a.m_GPUMatrix),
                            NOT_IMPLEMENTED,
                            NOT_IMPLEMENTED);

    return *this;
}

template <class ElemType>
Matrix<ElemType>& Matrix<ElemType>::RowElementMultiplyWith(const Matrix<ElemType>& a)
{
    if (a.IsEmpty() || IsEmpty())
        LogicError("RowElementMultiplyWith: Matrix is empty.");

    if (!(a.GetNumCols() == GetNumCols() && a.GetNumRows() == 1))
        InvalidArgument("RowElementMultiplyWith: The input matrix should be a row vector and match [this]'s columns.");

    // WARNING: a and this must have same type
    if (!(GetMatrixType() == a.GetMatrixType()))
        NOT_IMPLEMENTED;

    SwitchToMatrixType(a.GetMatrixType(), a.GetFormat(), false);

    DISPATCH_MATRIX_ON_FLAG(this,
                            this,
                            m_CPUMatrix->RowElementMultiplyWith(*a.m_CPUMatrix),
                            m_GPUMatrix->RowElementMultiplyWith(*a.m_GPUMatrix),
                            NOT_IMPLEMENTED,
                            NOT_IMPLEMENTED);

    return *this;
}

template <class ElemType>
Matrix<ElemType>& Matrix<ElemType>::RowElementDivideBy(const Matrix<ElemType>& a)
{
    if (a.IsEmpty() || IsEmpty())
        LogicError("RowElementDivideBy: Matrix is empty.");

    if (!(a.GetNumCols() == GetNumCols() && a.GetNumRows() == 1))
        InvalidArgument("RowElementDivideBy: The input matrix should be a row vector and match [this]'s columns.");

    // WARNING: a and this must have same type
    if (!(GetMatrixType() == a.GetMatrixType()))
        NOT_IMPLEMENTED;

    SwitchToMatrixType(a.GetMatrixType(), a.GetFormat(), false);

    DISPATCH_MATRIX_ON_FLAG(this,
                            this,
                            m_CPUMatrix->RowElementDivideBy(*a.m_CPUMatrix),
                            m_GPUMatrix->RowElementDivideBy(*a.m_GPUMatrix),
                            NOT_IMPLEMENTED,
                            NOT_IMPLEMENTED);

    return *this;
}

template <class ElemType>
Matrix<ElemType>& Matrix<ElemType>::ColumnElementDivideBy(const Matrix<ElemType>& a)
{
    if (a.IsEmpty() || IsEmpty())
        LogicError("ColumnElementDivideBy: Matrix is empty.");

    if (!(a.GetNumRows() == GetNumRows() && a.GetNumCols() == 1))
        InvalidArgument("ColumnElementDivideBy: The input matrix should be a col vector and match [this]'s rows.");

    DecideAndMoveToRightDevice(*this, a);
    // WARNING: a and this must have same type
    if (!(GetMatrixType() == a.GetMatrixType()))
        NOT_IMPLEMENTED;

    SwitchToMatrixType(a.GetMatrixType(), a.GetFormat(), false);

    DISPATCH_MATRIX_ON_FLAG(&a,
                            this,
                            m_CPUMatrix->ColumnElementDivideBy(*a.m_CPUMatrix),
                            m_GPUMatrix->ColumnElementDivideBy(*a.m_GPUMatrix),
                            NOT_IMPLEMENTED,
                            NOT_IMPLEMENTED);

    return *this;
}

//[this]=1 ./ a
template <class ElemType>
Matrix<ElemType>& Matrix<ElemType>::ElementInverse()
{
    DISPATCH_MATRIX_ON_FLAG(this,
                            this,
                            m_CPUMatrix->ElementInverse(),
                            m_GPUMatrix->ElementInverse(),
                            NOT_IMPLEMENTED,
                            m_GPUSparseMatrix->ElementInverse());

    return (*this);
}

template <class ElemType>
Matrix<ElemType>& Matrix<ElemType>::AssignElementInverseOf(const Matrix<ElemType>& a)
{
    if (a.IsEmpty())
        LogicError("AssignElementInverseOf: Matrix a is empty.");

    DecideAndMoveToRightDevice(a, *this);
    SwitchToMatrixType(a.GetMatrixType(), a.GetFormat(), false);

    DISPATCH_MATRIX_ON_FLAG(&a,
                            this,
                            m_CPUMatrix->AssignElementInverseOf(*a.m_CPUMatrix),
                            m_GPUMatrix->AssignElementInverseOf(*a.m_GPUMatrix),
                            NOT_IMPLEMENTED,
                            m_GPUSparseMatrix->AssignElementInverseOf(*a.m_GPUSparseMatrix));

    return *this;
}

template <class ElemType>
Matrix<ElemType>& Matrix<ElemType>::InplaceSigmoid()
{
    DISPATCH_MATRIX_ON_FLAG(this,
                            this,
                            m_CPUMatrix->InplaceSigmoid(),
                            m_GPUMatrix->InplaceSigmoid(),
                            NOT_IMPLEMENTED,
                            m_GPUSparseMatrix->InplaceSigmoid());

    return (*this);
}

template <class ElemType>
Matrix<ElemType>& Matrix<ElemType>::AssignSigmoidOf(const Matrix<ElemType>& a)
{
    DecideAndMoveToRightDevice(a, *this);
    SwitchToMatrixType(a.GetMatrixType(), a.GetFormat(), false);

    DISPATCH_MATRIX_ON_FLAG(&a,
                            this,
                            m_CPUMatrix->AssignSigmoidOf(*a.m_CPUMatrix),
                            m_GPUMatrix->AssignSigmoidOf(*a.m_GPUMatrix),
                            NOT_IMPLEMENTED,
                            m_GPUSparseMatrix->AssignSigmoidOf(*a.m_GPUSparseMatrix));

    return *this;
}

//[this]=sigmoid([this]) element wise
template <class ElemType>
Matrix<ElemType>& Matrix<ElemType>::InplaceLinearRectifierDerivative()
{
    DISPATCH_MATRIX_ON_FLAG(this,
                            this,
                            m_CPUMatrix->InplaceLinearRectifierDerivative(),
                            m_GPUMatrix->InplaceLinearRectifierDerivative(),
                            NOT_IMPLEMENTED,
                            m_GPUSparseMatrix->InplaceLinearRectifierDerivative());

    return (*this);
}

template <class ElemType>
Matrix<ElemType>& Matrix<ElemType>::AssignLinearRectifierDerivativeOf(const Matrix<ElemType>& a)
{
    DecideAndMoveToRightDevice(a, *this);
    SwitchToMatrixType(a.GetMatrixType(), a.GetFormat(), false);

    DISPATCH_MATRIX_ON_FLAG(&a,
                            this,
                            m_CPUMatrix->AssignLinearRectifierDerivativeOf(*a.m_CPUMatrix),
                            m_GPUMatrix->AssignLinearRectifierDerivativeOf(*a.m_GPUMatrix),
                            NOT_IMPLEMENTED,
                            m_GPUSparseMatrix->AssignLinearRectifierDerivativeOf(*a.m_GPUSparseMatrix));

    return *this;
}

//[this]=sigmoid([this]) element wise
template <class ElemType>
Matrix<ElemType>& Matrix<ElemType>::InplaceSigmoidDerivative()
{
    DISPATCH_MATRIX_ON_FLAG(this,
                            this,
                            m_CPUMatrix->InplaceSigmoidDerivative(),
                            m_GPUMatrix->InplaceSigmoidDerivative(),
                            NOT_IMPLEMENTED,
                            NOT_IMPLEMENTED);

    return (*this);
}

template <class ElemType>
Matrix<ElemType>& Matrix<ElemType>::AssignSigmoidDerivativeOf(const Matrix<ElemType>& a)
{
    DecideAndMoveToRightDevice(a, *this);
    SwitchToMatrixType(a.GetMatrixType(), a.GetFormat(), false);

    DISPATCH_MATRIX_ON_FLAG(&a,
                            this,
                            m_CPUMatrix->AssignSigmoidDerivativeOf(*a.m_CPUMatrix),
                            m_GPUMatrix->AssignSigmoidDerivativeOf(*a.m_GPUMatrix),
                            NOT_IMPLEMENTED,
                            NOT_IMPLEMENTED);

    return *this;
}

template <class ElemType>
Matrix<ElemType>& Matrix<ElemType>::AssignNumOfDiff(const Matrix<ElemType>& a, const Matrix<ElemType>& b, bool searchInCol)
{
    DecideAndMoveToRightDevice(a, b, *this);
    // WARNING: a and b must have same type
    if (!(a.GetMatrixType() == b.GetMatrixType()))
        NOT_IMPLEMENTED;

    SwitchToMatrixType(a.GetMatrixType(), a.GetFormat(), false);

    DISPATCH_MATRIX_ON_FLAG(this,
                            this,
                            m_CPUMatrix->AssignNumOfDiff(*a.m_CPUMatrix, *b.m_CPUMatrix, searchInCol),
                            m_GPUMatrix->AssignNumOfDiff(*a.m_GPUMatrix, *b.m_GPUMatrix, searchInCol),
                            NOT_IMPLEMENTED,
                            NOT_IMPLEMENTED);

    return *this;
}
//[this]=tanh([this]) element wise
template <class ElemType>
Matrix<ElemType>& Matrix<ElemType>::InplaceTanh()
{
    DISPATCH_MATRIX_ON_FLAG(this,
                            this,
                            m_CPUMatrix->InplaceTanh(),
                            m_GPUMatrix->InplaceTanh(),
                            NOT_IMPLEMENTED,
                            m_GPUSparseMatrix->InplaceTanh());

    return (*this);
}

template <class ElemType>
Matrix<ElemType>& Matrix<ElemType>::AssignTanhOf(const Matrix<ElemType>& a)
{
    DecideAndMoveToRightDevice(a, *this);
    SwitchToMatrixType(a.GetMatrixType(), a.GetFormat(), false);

    DISPATCH_MATRIX_ON_FLAG(&a,
                            this,
                            m_CPUMatrix->AssignTanhOf(*a.m_CPUMatrix),
                            m_GPUMatrix->AssignTanhOf(*a.m_GPUMatrix),
                            NOT_IMPLEMENTED,
                            m_GPUSparseMatrix->AssignTanhOf(*a.m_GPUSparseMatrix));

    return *this;
}

//[this]=softmax([this]) element wise
template <class ElemType>
Matrix<ElemType>& Matrix<ElemType>::InplaceLogSoftmax(const bool isColWise)
{
    DISPATCH_MATRIX_ON_FLAG(this,
                            this,
                            m_CPUMatrix->InplaceLogSoftmax(isColWise),
                            m_GPUMatrix->InplaceLogSoftmax(isColWise),
                            NOT_IMPLEMENTED,
                            NOT_IMPLEMENTED);

    return *this;
}

template <class ElemType>
Matrix<ElemType>& Matrix<ElemType>::AssignLogSoftmaxOf(const Matrix<ElemType>& a, const bool isColWise)
{
    if (a.IsEmpty())
        LogicError("AssignLogSoftmaxOf: Matrix a is empty.");
    DecideAndMoveToRightDevice(a, *this);
    SwitchToMatrixType(a.GetMatrixType(), a.GetFormat(), false);

    DISPATCH_MATRIX_ON_FLAG(&a,
                            this,
                            m_CPUMatrix->AssignLogSoftmaxOf(*a.m_CPUMatrix, isColWise),
                            m_GPUMatrix->AssignLogSoftmaxOf(*a.m_GPUMatrix, isColWise),
                            NOT_IMPLEMENTED,
                            NOT_IMPLEMENTED);

    return *this;
}

//[this]=softmax([this]) element wise
template <class ElemType>
Matrix<ElemType>& Matrix<ElemType>::InplaceHardmax(const bool isColWise)
{
    DISPATCH_MATRIX_ON_FLAG(this,
                            this,
                            m_CPUMatrix->InplaceHardmax(isColWise),
                            m_GPUMatrix->InplaceHardmax(isColWise),
                            NOT_IMPLEMENTED,
                            NOT_IMPLEMENTED);

    return *this;
}

template <class ElemType>
Matrix<ElemType>& Matrix<ElemType>::AssignHardmaxOf(const Matrix<ElemType>& a, const bool isColWise)
{
    if (a.IsEmpty())
        LogicError("AssignHardmaxOf: Matrix a is empty.");
    DecideAndMoveToRightDevice(a, *this);
    SwitchToMatrixType(a.GetMatrixType(), a.GetFormat(), false);

    DISPATCH_MATRIX_ON_FLAG(&a,
                            this,
                            m_CPUMatrix->AssignHardmaxOf(*a.m_CPUMatrix, isColWise),
                            m_GPUMatrix->AssignHardmaxOf(*a.m_GPUMatrix, isColWise),
                            NOT_IMPLEMENTED,
                            NOT_IMPLEMENTED);

    return *this;
}

template <class ElemType>
Matrix<ElemType>& Matrix<ElemType>::InplaceSqrt()
{
    DISPATCH_MATRIX_ON_FLAG(this,
                            this,
                            m_CPUMatrix->InplaceSqrt(),
                            m_GPUMatrix->InplaceSqrt(),
                            NOT_IMPLEMENTED,
                            m_GPUSparseMatrix->InplaceSqrt());

    return *this;
}

template <class ElemType>
Matrix<ElemType>& Matrix<ElemType>::AssignSqrtOf(const Matrix<ElemType>& a)
{
    if (a.IsEmpty())
        LogicError("AssignSqrtOf: Matrix a is empty.");

    DecideAndMoveToRightDevice(a, *this);
    SwitchToMatrixType(a.GetMatrixType(), a.GetFormat(), false);

    DISPATCH_MATRIX_ON_FLAG(&a,
                            this,
                            m_CPUMatrix->AssignSqrtOf(*a.m_CPUMatrix),
                            m_GPUMatrix->AssignSqrtOf(*a.m_GPUMatrix),
                            NOT_IMPLEMENTED,
                            m_GPUSparseMatrix->AssignSqrtOf(*a.m_GPUSparseMatrix));

    return *this;
}

//[this]=exp([this]) element wise
template <class ElemType>
Matrix<ElemType>& Matrix<ElemType>::InplaceExp()
{
    DISPATCH_MATRIX_ON_FLAG(this,
                            this,
                            m_CPUMatrix->InplaceExp(),
                            m_GPUMatrix->InplaceExp(),
                            NOT_IMPLEMENTED,
                            m_GPUSparseMatrix->InplaceExp());

    return *this;
}

template <class ElemType>
Matrix<ElemType>& Matrix<ElemType>::AssignExpOf(const Matrix<ElemType>& a)
{
    if (a.IsEmpty())
        LogicError("AssignExpOf: Matrix a is empty.");

    DecideAndMoveToRightDevice(a, *this);
    SwitchToMatrixType(a.GetMatrixType(), a.GetFormat(), false);

    DISPATCH_MATRIX_ON_FLAG(&a,
                            this,
                            m_CPUMatrix->AssignExpOf(*a.m_CPUMatrix),
                            m_GPUMatrix->AssignExpOf(*a.m_GPUMatrix),
                            NOT_IMPLEMENTED,
                            m_GPUSparseMatrix->AssignExpOf(*a.m_GPUSparseMatrix));

    return *this;
}

//[this]=exp([this]) element wise
template <class ElemType>
Matrix<ElemType>& Matrix<ElemType>::InplaceAbs()
{
    DISPATCH_MATRIX_ON_FLAG(this,
                            nullptr,
                            m_CPUMatrix->InplaceAbs(),
                            m_GPUMatrix->InplaceAbs(),
                            NOT_IMPLEMENTED,
                            m_GPUSparseMatrix->InplaceAbs());

    return *this;
}

template <class ElemType>
Matrix<ElemType>& Matrix<ElemType>::AssignAbsOf(const Matrix<ElemType>& a)
{
    if (a.IsEmpty())
        LogicError("AssignAbsOf: Matrix a is empty.");

    DecideAndMoveToRightDevice(a, *this);
    SwitchToMatrixType(a.GetMatrixType(), a.GetFormat(), false);

    DISPATCH_MATRIX_ON_FLAG(&a,
                            this,
                            m_CPUMatrix->AssignAbsOf(*a.m_CPUMatrix),
                            m_GPUMatrix->AssignAbsOf(*a.m_GPUMatrix),
                            NOT_IMPLEMENTED,
                            m_GPUSparseMatrix->AssignAbsOf(*a.m_GPUSparseMatrix));

    return *this;
}

//[this]=log([this]) element wise
template <class ElemType>
Matrix<ElemType>& Matrix<ElemType>::InplaceLog()
{
    DISPATCH_MATRIX_ON_FLAG(this,
                            this,
                            m_CPUMatrix->InplaceLog(),
                            m_GPUMatrix->InplaceLog(),
                            NOT_IMPLEMENTED,
                            m_GPUSparseMatrix->InplaceLog());

    return *this;
}

//[this]=log([this]) element wise
template <class ElemType>
Matrix<ElemType>& Matrix<ElemType>::InplaceLog10()
{
    DISPATCH_MATRIX_ON_FLAG(this,
                            this,
                            m_CPUMatrix->InplaceLog10(),
                            NOT_IMPLEMENTED,
                            NOT_IMPLEMENTED,
                            NOT_IMPLEMENTED);

    return *this;
}

template <class ElemType>
Matrix<ElemType>& Matrix<ElemType>::AssignLogOf(const Matrix<ElemType>& a)
{
    if (a.IsEmpty())
        LogicError("AssignLogOf: Matrix a is empty.");

    DecideAndMoveToRightDevice(a, *this);
    SwitchToMatrixType(a.GetMatrixType(), a.GetFormat(), false);

    DISPATCH_MATRIX_ON_FLAG(&a,
                            this,
                            m_CPUMatrix->AssignLogOf(*a.m_CPUMatrix),
                            m_GPUMatrix->AssignLogOf(*a.m_GPUMatrix),
                            NOT_IMPLEMENTED,
                            m_GPUSparseMatrix->AssignLogOf(*a.m_GPUSparseMatrix));

    return *this;
}

template <class ElemType>
Matrix<ElemType>& Matrix<ElemType>::AssignLog10Of(const Matrix<ElemType>& a)
{
    if (a.IsEmpty())
        LogicError("AssignLogOf: Matrix a is empty.");

    DecideAndMoveToRightDevice(a, *this);
    SwitchToMatrixType(a.GetMatrixType(), a.GetFormat(), false);

    DISPATCH_MATRIX_ON_FLAG(&a,
                            this,
                            m_CPUMatrix->AssignLog10Of(*a.m_CPUMatrix),
                            NOT_IMPLEMENTED,
                            NOT_IMPLEMENTED,
                            m_GPUSparseMatrix->AssignLogOf(*a.m_GPUSparseMatrix));

    return *this;
}

//[this]=cos([this]) element wise
template <class ElemType>
Matrix<ElemType>& Matrix<ElemType>::InplaceCosine()
{
    DISPATCH_MATRIX_ON_FLAG(this,
                            this,
                            m_CPUMatrix->InplaceCosine(),
                            m_GPUMatrix->InplaceCosine(),
                            NOT_IMPLEMENTED,
                            NOT_IMPLEMENTED);

    return *this;
}

template <class ElemType>
Matrix<ElemType>& Matrix<ElemType>::AssignCosineOf(const Matrix<ElemType>& a)
{
    if (a.IsEmpty())
        LogicError("AssignCosineOf: Matrix a is empty.");

    DecideAndMoveToRightDevice(a, *this);
    SwitchToMatrixType(a.GetMatrixType(), a.GetFormat(), false);

    DISPATCH_MATRIX_ON_FLAG(&a,
                            this,
                            m_CPUMatrix->AssignCosineOf(*a.m_CPUMatrix),
                            m_GPUMatrix->AssignCosineOf(*a.m_GPUMatrix),
                            NOT_IMPLEMENTED,
                            NOT_IMPLEMENTED);

    return *this;
}

//[this]= -sin([this]) element wise
template <class ElemType>
Matrix<ElemType>& Matrix<ElemType>::InplaceNegativeSine()
{
    DISPATCH_MATRIX_ON_FLAG(this,
                            this,
                            m_CPUMatrix->InplaceNegativeSine(),
                            m_GPUMatrix->InplaceNegativeSine(),
                            NOT_IMPLEMENTED,
                            NOT_IMPLEMENTED);

    return *this;
}

template <class ElemType>
Matrix<ElemType>& Matrix<ElemType>::AssignNegativeSineOf(const Matrix<ElemType>& a)
{
    if (a.IsEmpty())
        LogicError("AssignNegativeSineOf: Matrix a is empty.");

    DecideAndMoveToRightDevice(a, *this);
    SwitchToMatrixType(a.GetMatrixType(), a.GetFormat(), false);

    DISPATCH_MATRIX_ON_FLAG(&a,
                            this,
                            m_CPUMatrix->AssignNegativeSineOf(*a.m_CPUMatrix),
                            m_GPUMatrix->AssignNegativeSineOf(*a.m_GPUMatrix),
                            NOT_IMPLEMENTED,
                            NOT_IMPLEMENTED);

    return *this;
}

template <class ElemType>
Matrix<ElemType>& Matrix<ElemType>::InplaceTruncate(const ElemType threshold)
{
    if (IsEmpty())
        LogicError("InplaceTruncate: Matrix is empty.");

    if (sizeof(ElemType) == sizeof(float))
    {
        if (!isfinite((float) threshold))
            return *this;
    }
    else
    {
        if (!isfinite(threshold))
            return *this;
    }

    DISPATCH_MATRIX_ON_FLAG(this,
                            this,
                            m_CPUMatrix->InplaceTruncate(threshold),
                            m_GPUMatrix->InplaceTruncate(threshold),
                            m_CPUSparseMatrix->InplaceTruncate(threshold),
                            m_GPUSparseMatrix->InplaceTruncate(threshold));

    return *this;
}

template <class ElemType>
void Matrix<ElemType>::InplaceTranspose()
{
    if (IsEmpty())
        return;

    DISPATCH_MATRIX_ON_FLAG(this,
                            this,
                            NOT_IMPLEMENTED,
                            NOT_IMPLEMENTED,
                            NOT_IMPLEMENTED,
                            m_GPUSparseMatrix->InplaceTranspose());
}

template <class ElemType>
Matrix<ElemType>& Matrix<ElemType>::InplaceSoftThreshold(const ElemType threshold)
{
    assert(threshold >= 0);

    if (IsEmpty())
        LogicError("InplaceSoftThreshold: Matrix is empty.");

    if (threshold == 0)
        return *this;

    DISPATCH_MATRIX_ON_FLAG(this,
                            this,
                            m_CPUMatrix->InplaceSoftThreshold(threshold),
                            m_GPUMatrix->InplaceSoftThreshold(threshold),
                            m_CPUSparseMatrix->InplaceSoftThreshold(threshold),
                            m_GPUSparseMatrix->InplaceSoftThreshold(threshold));

    return *this;
}
//Threshold truncating: this[i] = max( this[i], threshold )
template <class ElemType>
Matrix<ElemType>& Matrix<ElemType>::InplaceTruncateBottom(const ElemType threshold)
{
    if (IsEmpty())
        LogicError("InplaceTruncateBottom: Matrix is empty.");

    if (sizeof(ElemType) == sizeof(float))
    {
        if (!isfinite((float) threshold))
            return *this;
    }
    else
    {
        if (!isfinite(threshold))
            return *this;
    }

    DISPATCH_MATRIX_ON_FLAG(this,
                            this,
                            m_CPUMatrix->InplaceTruncateBottom(threshold),
                            m_GPUMatrix->InplaceTruncateBottom(threshold),
                            m_CPUSparseMatrix->InplaceTruncateBottom(threshold),
                            m_GPUSparseMatrix->InplaceTruncateBottom(threshold));

    return *this;
}

//Threshold truncating: this[i] = max( a[i], threshold )
template <class ElemType>
Matrix<ElemType>& Matrix<ElemType>::AssignTruncateBottomOf(const Matrix<ElemType>& a, const ElemType threshold)
{
    if (a.IsEmpty())
        LogicError("AssignTruncateBottomOf: Matrix a is empty.");

    if (sizeof(ElemType) == sizeof(float))
    {
        if (!isfinite((float) threshold))
        {
            this->SetValue(a);
            return *this;
        }
    }
    else
    {
        if (!isfinite(threshold))
        {
            this->SetValue(a);
            return *this;
        }
    }

    DecideAndMoveToRightDevice(a, *this);
    SwitchToMatrixType(a.GetMatrixType(), a.GetFormat(), false);

    DISPATCH_MATRIX_ON_FLAG(&a,
                            this,
                            m_CPUMatrix->AssignTruncateBottomOf(*a.m_CPUMatrix, threshold),
                            m_GPUMatrix->AssignTruncateBottomOf(*a.m_GPUMatrix, threshold),
                            NOT_IMPLEMENTED,
                            m_GPUSparseMatrix->AssignTruncateBottomOf(*a.m_GPUSparseMatrix, threshold));

    return *this;
}

//Threshold truncating: this[i] = min( this[i], threshold )
template <class ElemType>
Matrix<ElemType>& Matrix<ElemType>::InplaceTruncateTop(const ElemType threshold)
{
    if (IsEmpty())
        LogicError("InplaceTruncateTop: Matrix is empty.");

    if (sizeof(ElemType) == sizeof(float))
    {
        if (!isfinite((float) threshold))
            return *this;
    }
    else
    {
        if (!isfinite(threshold))
            return *this;
    }

    DISPATCH_MATRIX_ON_FLAG(this,
                            this,
                            m_CPUMatrix->InplaceTruncateTop(threshold),
                            m_GPUMatrix->InplaceTruncateTop(threshold),
                            m_CPUSparseMatrix->InplaceTruncateTop(threshold),
                            m_GPUSparseMatrix->InplaceTruncateTop(threshold));

    return *this;
}
//Threshold truncating: this[i] = min( a[i], threshold )
template <class ElemType>
Matrix<ElemType>& Matrix<ElemType>::AssignTruncateTopOf(const Matrix<ElemType>& a, const ElemType threshold)
{
    if (a.IsEmpty())
        LogicError("AssignTruncateTopOf: Matrix a is empty.");

    if (sizeof(ElemType) == sizeof(float))
    {
        if (!isfinite((float) threshold))
        {
            this->SetValue(a);
            return *this;
        }
    }
    else
    {
        if (!isfinite(threshold))
        {
            this->SetValue(a);
            return *this;
        }
    }

    DecideAndMoveToRightDevice(a, *this);
    SwitchToMatrixType(a.GetMatrixType(), a.GetFormat(), false);

    DISPATCH_MATRIX_ON_FLAG(&a,
                            this,
                            m_CPUMatrix->AssignTruncateTopOf(*a.m_CPUMatrix, threshold),
                            m_GPUMatrix->AssignTruncateTopOf(*a.m_GPUMatrix, threshold),
                            NOT_IMPLEMENTED,
                            m_GPUSparseMatrix->AssignTruncateTopOf(*a.m_GPUSparseMatrix, threshold));

    return *this;
}

//Threshold truncating: this[i] = 0 if abs(this[i]<threshold).
template <class ElemType>
Matrix<ElemType>& Matrix<ElemType>::SetToZeroIfAbsLessThan(const ElemType threshold)
{
    if (IsEmpty())
        LogicError("SetToZeroIfAbsLessThan: Matrix is empty.");

    DISPATCH_MATRIX_ON_FLAG(this,
                            this,
                            m_CPUMatrix->SetToZeroIfAbsLessThan(threshold),
                            m_GPUMatrix->SetToZeroIfAbsLessThan(threshold),
                            NOT_IMPLEMENTED,
                            m_GPUSparseMatrix->SetToZeroIfAbsLessThan(threshold));

    return *this;
}

//sum of all elements
template <class ElemType>
ElemType Matrix<ElemType>::SumOfElements() const
{
    if (IsEmpty())
        LogicError("SumOfElements: Matrix is empty.");

    DISPATCH_MATRIX_ON_FLAG(this,
                            nullptr,
                            return m_CPUMatrix->SumOfElements(),
                            return m_GPUMatrix->SumOfElements(),
                            return m_CPUSparseMatrix->SumOfElements(),
                            return m_GPUSparseMatrix->SumOfElements());
}

template <class ElemType>
Matrix<ElemType>& Matrix<ElemType>::AssignSumOfElements(const Matrix<ElemType>& a)
{
    if (a.IsEmpty())
        LogicError("AssignSumOfElements: Matrix a is empty.");

    // WARNING: a and this must have same type
    if (!(GetMatrixType() == a.GetMatrixType()))
        NOT_IMPLEMENTED;

    SwitchToMatrixType(a.GetMatrixType(), a.GetFormat(), false);

    DISPATCH_MATRIX_ON_FLAG(&a,
                            this,
                            m_CPUMatrix->AssignSumOfElements(*a.m_CPUMatrix),
                            m_GPUMatrix->AssignSumOfElements(*a.m_GPUMatrix),
                            NOT_IMPLEMENTED,
                            NOT_IMPLEMENTED);

    return *this;
}

template <class ElemType>
DeviceBoundNumber<ElemType> Matrix<ElemType>::Sum_AsDeviceBoundNum() const
{
    DeviceBoundNumber<ElemType> result;

    DISPATCH_MATRIX_ON_FLAG(this,
                            nullptr,
                            ElemType* val = new ElemType;
                                * val = m_CPUMatrix->SumOfElements(); result.ShallowCopyFrom(val, -1); return result,
                                                                                                              return m_GPUMatrix->Sum_AsDeviceBoundNum(),
                                                                                                              NOT_IMPLEMENTED,
                                                                                                              NOT_IMPLEMENTED);
}

//sum of all elements
template <class ElemType>
ElemType Matrix<ElemType>::SumOfAbsElements() const
{
    if (IsEmpty())
        LogicError("SumOfAbsElements: Matrix is empty.");

    DISPATCH_MATRIX_ON_FLAG(this, nullptr,
                            { return m_CPUMatrix->SumOfAbsElements(); },
                            { return m_GPUMatrix->SumOfAbsElements(); },
                            { NOT_IMPLEMENTED; },
                            { return m_GPUSparseMatrix->SumOfAbsElements(); });
}

//sum of all elements
template <class ElemType>
ElemType Matrix<ElemType>::LogSumOfElements() const
{
    if (IsEmpty())
        LogicError("LogSumOfElements: Matrix is empty.");

    DISPATCH_MATRIX_ON_FLAG(this, nullptr,
                            { return m_CPUMatrix->LogSumOfElements(); },
                            { return m_GPUMatrix->LogSumOfElements(); },
                            { NOT_IMPLEMENTED},
                            { NOT_IMPLEMENTED });
}

template <class ElemType>
bool Matrix<ElemType>::IsValid() const
{
    if (m_currentDataLocation == CurrentDataLocation::GPU && GetMatrixType() == MatrixType::SPARSE)
    {
        return this->m_GPUSparseMatrix->IsValid();
    }
    else
    {
        NOT_IMPLEMENTED;
    }

    return false;
}

template <class ElemType>
bool Matrix<ElemType>::IsEqualTo(const Matrix<ElemType>& a, const ElemType threshold /*= 1e-8*/) const
{
    return AreEqual(*this, a, threshold);
}

template <class ElemType>
void Matrix<ElemType>::VectorSum(const Matrix<ElemType>& a, Matrix<ElemType>& c, const bool isColWise)
{
    DecideAndMoveToRightDevice(c, a);
    if (!(a.GetMatrixType() == c.GetMatrixType()))
        NOT_IMPLEMENTED;

    DISPATCH_MATRIX_ON_FLAG(&c,
                            &c,
                            CPUMatrix<ElemType>::VectorSum(*a.m_CPUMatrix, *c.m_CPUMatrix, isColWise),
                            GPUMatrix<ElemType>::VectorSum(*a.m_GPUMatrix, *c.m_GPUMatrix, isColWise),
                            NOT_IMPLEMENTED,
                            NOT_IMPLEMENTED);
}

template <class ElemType>
void Matrix<ElemType>::VectorNorm1(Matrix<ElemType>& c, const bool isColWise) const
{
    if (IsEmpty())
        LogicError("VectorNormInf: Matrix is empty.");

    DecideAndMoveToRightDevice(*this, c);
    c.SwitchToMatrixType(GetMatrixType(), GetFormat(), false);

    DISPATCH_MATRIX_ON_FLAG(this,
                            &c,
                            m_CPUMatrix->VectorNorm1(*c.m_CPUMatrix, isColWise),
                            m_GPUMatrix->VectorNorm1(*c.m_GPUMatrix, isColWise),
                            NOT_IMPLEMENTED,
                            NOT_IMPLEMENTED);
}

template <class ElemType>
Matrix<ElemType>& Matrix<ElemType>::AssignVectorNorm1Of(Matrix<ElemType>& a, const bool isColWise)
{
    a.VectorNorm1(*this, isColWise);
    return *this;
}

template <class ElemType>
void Matrix<ElemType>::VectorNorm2(Matrix<ElemType>& c, const bool isColWise) const
{
    if (IsEmpty())
        LogicError("VectorNorm2: Matrix is empty.");

    DecideAndMoveToRightDevice(*this, c);
    c.SwitchToMatrixType(GetMatrixType(), GetFormat(), false);

    DISPATCH_MATRIX_ON_FLAG(this,
                            &c,
                            m_CPUMatrix->VectorNorm2(*c.m_CPUMatrix, isColWise),
                            m_GPUMatrix->VectorNorm2(*c.m_GPUMatrix, isColWise),
                            NOT_IMPLEMENTED,
                            NOT_IMPLEMENTED);
}

template <class ElemType>
Matrix<ElemType>& Matrix<ElemType>::AssignVectorNorm2Of(Matrix<ElemType>& a, const bool isColWise)
{
    a.VectorNorm2(*this, isColWise);
    return *this;
}

template <class ElemType>
void Matrix<ElemType>::VectorNormInf(Matrix<ElemType>& c, const bool isColWise) const
{
    if (IsEmpty())
        LogicError("VectorNormInf: Matrix is empty.");

    DecideAndMoveToRightDevice(*this, c);
    c.SwitchToMatrixType(GetMatrixType(), GetFormat(), false);

    DISPATCH_MATRIX_ON_FLAG(this,
                            &c,
                            m_CPUMatrix->VectorNormInf(*c.m_CPUMatrix, isColWise),
                            m_GPUMatrix->VectorNormInf(*c.m_GPUMatrix, isColWise),
                            NOT_IMPLEMENTED,
                            NOT_IMPLEMENTED);
}

template <class ElemType>
Matrix<ElemType>& Matrix<ElemType>::AssignVectorNormInfOf(Matrix<ElemType>& a, const bool isColWise)
{
    a.VectorNormInf(*this, isColWise);
    return *this;
}

template <class ElemType>
Matrix<ElemType>& Matrix<ElemType>::AssignInnerProductOf(const Matrix<ElemType>& a, const Matrix<ElemType>& b, const bool isColWise)
{
    InnerProduct(a, b, *this, isColWise);
    return *this;
}

//column-wise crossproduct
template <class ElemType>
Matrix<ElemType>& Matrix<ElemType>::AssignKhatriRaoProductOf(const Matrix<ElemType>& a, const Matrix<ElemType>& b)
{
    if (a.IsEmpty() || b.IsEmpty())
        LogicError("AssignKhatriRaoProductOf: Matrix is empty.");

    assert(a.GetNumCols() == b.GetNumCols());
    if (!(a.GetNumCols() == b.GetNumCols()))
        InvalidArgument("AssignKhatriRaoProductOf: The input matrix dimensions do not match.");

    DecideAndMoveToRightDevice(a, b, *this);
    // WARNING: a and b must have same type
    if (!(a.GetMatrixType() == b.GetMatrixType()))
        NOT_IMPLEMENTED;

    SwitchToMatrixType(a.GetMatrixType(), a.GetFormat(), false);

    DISPATCH_MATRIX_ON_FLAG(this,
                            this,
                            m_CPUMatrix->AssignKhatriRaoProductOf(*a.m_CPUMatrix, *b.m_CPUMatrix),
                            m_GPUMatrix->AssignKhatriRaoProductOf(*a.m_GPUMatrix, *b.m_GPUMatrix),
                            NOT_IMPLEMENTED,
                            NOT_IMPLEMENTED);

    return *this;
}

//column-wise reshaped product. Used to compute KhatriRaoProduct Gradient
//   this = reshape each column of a from (K1xK2,1) to (K1, K2)
//   if each column of a is not transposed, each (K1, K2) times each column of b (K2, frames).
//   the output is a (K1, frames) matrix
//   if each column of a is tranposed, each (K1, K2)^T times each column of b(K1, frames) and output is (K2, frames)
//column-wise crossproduct
template <class ElemType>
Matrix<ElemType>& Matrix<ElemType>::AddColumnReshapeProductOf(const Matrix<ElemType>& a, const Matrix<ElemType>& b, const bool transposeAColumn)
{
    if (a.IsEmpty() || b.IsEmpty())
        LogicError("AddColumnReshapeProductOf: Matrix is empty.");

    assert(a.GetNumCols() == b.GetNumCols());
    if (!(a.GetNumCols() == b.GetNumCols()))
        InvalidArgument("AddColumnReshapeProductOf: The input matrix dimensions do not match.");

    DecideAndMoveToRightDevice(*this, a, b);
    // WARNING: a and b must have same type
    if (!(a.GetMatrixType() == b.GetMatrixType() && GetMatrixType() == b.GetMatrixType()))
        NOT_IMPLEMENTED;

    DISPATCH_MATRIX_ON_FLAG(this,
                            this,
                            m_CPUMatrix->AddColumnReshapeProductOf(*a.m_CPUMatrix, *b.m_CPUMatrix, transposeAColumn),
                            m_GPUMatrix->AddColumnReshapeProductOf(*a.m_GPUMatrix, *b.m_GPUMatrix, transposeAColumn),
                            NOT_IMPLEMENTED,
                            NOT_IMPLEMENTED);

    return *this;
}

template <class ElemType>
Matrix<ElemType>& Matrix<ElemType>::AddWithScaleOf(ElemType alpha, const Matrix<ElemType>& a)
{
    ScaleAndAdd(alpha, a, *this);
    return *this;
}

template <class ElemType>
ElemType Matrix<ElemType>::FrobeniusNorm() const
{
    if (IsEmpty())
        LogicError("FrobeniusNorm: Matrix is empty.");

    DISPATCH_MATRIX_ON_FLAG(this,
                            nullptr,
                            return m_CPUMatrix->FrobeniusNorm(),
                            return m_GPUMatrix->FrobeniusNorm(),
                            return m_CPUSparseMatrix->FrobeniusNorm(),
                            return m_GPUSparseMatrix->FrobeniusNorm());
}

template <class ElemType>
Matrix<ElemType>& Matrix<ElemType>::AssignFrobeniusNormOf(const Matrix<ElemType>& a)
{
    if (a.IsEmpty())
        LogicError("AssignFrobeniusNormOf: Matrix a is empty.");

    Resize(1, 1);

    // WARNING: a and this must have same type
    if (!(GetMatrixType() == a.GetMatrixType()))
        NOT_IMPLEMENTED;

    SwitchToMatrixType(a.GetMatrixType(), a.GetFormat(), false);

    DISPATCH_MATRIX_ON_FLAG(&a,
                            this,
                            m_CPUMatrix->AssignFrobeniusNormOf(*a.m_CPUMatrix),
                            m_GPUMatrix->AssignFrobeniusNormOf(*a.m_GPUMatrix),
                            NOT_IMPLEMENTED,
                            NOT_IMPLEMENTED);

    return *this;
}

template <class ElemType>
ElemType Matrix<ElemType>::MatrixNormInf() const
{
    if (IsEmpty())
        LogicError("MatrixNormInf: Matrix is empty.");

    DISPATCH_MATRIX_ON_FLAG(this,
                            nullptr,
                            return m_CPUMatrix->MatrixNormInf(),
                            return m_GPUMatrix->MatrixNormInf(),
                            NOT_IMPLEMENTED,
                            return m_GPUSparseMatrix->MatrixNormInf());
}

template <class ElemType>
ElemType Matrix<ElemType>::MatrixNorm1() const
{
    if (IsEmpty())
        LogicError("MatrixNorm1: Matrix is empty.");

    DISPATCH_MATRIX_ON_FLAG(this,
                            nullptr,
                            return m_CPUMatrix->MatrixNorm1(),
                            return m_GPUMatrix->MatrixNorm1(),
                            NOT_IMPLEMENTED,
                            return m_GPUSparseMatrix->MatrixNorm1());
}

template <class ElemType>
ElemType Matrix<ElemType>::MatrixNorm0() const
{
    if (IsEmpty())
        LogicError("MatrixNorm0: Matrix is empty.");

    DISPATCH_MATRIX_ON_FLAG(this,
                            nullptr,
                            return m_CPUMatrix->MatrixNorm0(),
                            return m_GPUMatrix->MatrixNorm0(),
                            NOT_IMPLEMENTED,
                            return m_GPUSparseMatrix->MatrixNorm0());
}

template <class ElemType>
Matrix<ElemType>& Matrix<ElemType>::AssignSignOf(const Matrix<ElemType>& a)
{
    if (a.IsEmpty())
        LogicError("AssignSignOf: Matrix a is empty.");

    DecideAndMoveToRightDevice(a, *this);
    // WARNING: a and this must have same type
    if (!(GetMatrixType() == a.GetMatrixType()))
        NOT_IMPLEMENTED;

    SwitchToMatrixType(a.GetMatrixType(), a.GetFormat(), false);

    DISPATCH_MATRIX_ON_FLAG(&a,
                            this,
                            m_CPUMatrix->AssignSignOf(*a.m_CPUMatrix),
                            m_GPUMatrix->AssignSignOf(*a.m_GPUMatrix),
                            NOT_IMPLEMENTED,
                            NOT_IMPLEMENTED);

    return *this;
}

template <class ElemType>
Matrix<ElemType>& Matrix<ElemType>::AddSignOf(const Matrix<ElemType>& a)
{
    if (a.IsEmpty())
        LogicError("AddSignOf: Matrix a is empty.");

    DecideAndMoveToRightDevice(a, *this);
    if (!(GetMatrixType() == a.GetMatrixType()))
        NOT_IMPLEMENTED;

    DISPATCH_MATRIX_ON_FLAG(&a,
                            this,
                            m_CPUMatrix->AddSignOf(*a.m_CPUMatrix),
                            m_GPUMatrix->AddSignOf(*a.m_GPUMatrix),
                            NOT_IMPLEMENTED,
                            NOT_IMPLEMENTED);

    return *this;
}

// I decided to use Matrix<ElemType>& maxIndices instead of integer vector because the result may be used to do additional calculation
template <class ElemType>
void Matrix<ElemType>::VectorMax(Matrix<ElemType>& maxIndices, Matrix<ElemType>& maxValues, const bool isColWise) const
{
    if (IsEmpty())
        LogicError("VectorMax: Matrix is empty.");

    DecideAndMoveToRightDevice(*this, maxIndices, maxValues);
    maxIndices.SwitchToMatrixType(GetMatrixType(), GetFormat(), false);
    maxValues.SwitchToMatrixType(GetMatrixType(), GetFormat(), false);

    DISPATCH_MATRIX_ON_FLAG(this, &maxValues,
        { m_CPUMatrix->VectorMax(*maxIndices.m_CPUMatrix, *maxValues.m_CPUMatrix, isColWise); maxIndices.SetDataLocation(CPU, DENSE); },
        { m_GPUMatrix->VectorMax(*maxIndices.m_GPUMatrix, *maxValues.m_GPUMatrix, isColWise); maxIndices.SetDataLocation(GPU, DENSE); },
        { NOT_IMPLEMENTED; },
        { NOT_IMPLEMENTED; });
    // Note: must SetDataLocation() also on maxIndices, since both maxValues and maxIndices are written.
}

template <class ElemType>
void Matrix<ElemType>::VectorMax(Matrix<ElemType>& maxIndices, Matrix<ElemType>& maxValues, const bool isColWise, int topK) const
{
    if (IsEmpty())
        LogicError("VectorMax: Matrix is empty.");

    DecideAndMoveToRightDevice(*this, maxIndices, maxValues);
    maxIndices.SwitchToMatrixType(GetMatrixType(), GetFormat(), false);
    maxValues.SwitchToMatrixType(GetMatrixType(), GetFormat(), false);

    DISPATCH_MATRIX_ON_FLAG(this, &maxValues,
        { m_CPUMatrix->VectorMax(*maxIndices.m_CPUMatrix, *maxValues.m_CPUMatrix, isColWise, topK); maxIndices.SetDataLocation(CPU, DENSE); },
        { m_GPUMatrix->VectorMax(*maxIndices.m_GPUMatrix, *maxValues.m_GPUMatrix, isColWise, topK); maxIndices.SetDataLocation(GPU, DENSE); },
        { NOT_IMPLEMENTED; },
        { NOT_IMPLEMENTED; });
}

template <class ElemType>
void Matrix<ElemType>::VectorMin(Matrix<ElemType>& minIndices, Matrix<ElemType>& minValues, const bool isColWise) const
{
    if (IsEmpty())
        LogicError("VectorMin: Matrix is empty.");

    DecideAndMoveToRightDevice(*this, minIndices, minValues);
    minIndices.SwitchToMatrixType(GetMatrixType(), GetFormat(), false);
    minValues.SwitchToMatrixType(GetMatrixType(), GetFormat(), false);

    DISPATCH_MATRIX_ON_FLAG(this, &minValues,
        { m_CPUMatrix->VectorMin(*minIndices.m_CPUMatrix, *minValues.m_CPUMatrix, isColWise); minIndices.SetDataLocation(CPU, DENSE); },
        { m_GPUMatrix->VectorMin(*minIndices.m_GPUMatrix, *minValues.m_GPUMatrix, isColWise); minIndices.SetDataLocation(GPU, DENSE); },
        { NOT_IMPLEMENTED; },
        { NOT_IMPLEMENTED; });
}

#pragma endregion Member BLAS Functions

#pragma region Other helper Functions

template <class ElemType>
int Matrix<ElemType>::GetDeviceId() const
{
    if (m_currentDataLocation == CurrentDataLocation::NONE)
        return m_preferredDeviceId;

    DISPATCH_MATRIX_ON_FLAG(this, nullptr,
        { return CPUDEVICE; },
        { return m_GPUMatrix->GetComputeDeviceId(); },
        { return CPUDEVICE; },
        { return m_GPUSparseMatrix->GetComputeDeviceId(); });
}

// TODO: Comment why we need a second ElemType.
// TODO: Move the shared core functions to the front of this source file.
// BUGBUG: This performs a copy operation even for the output matrix that gets overwritten right away.
//         We should (1) define which is the output and (2) whether it will be completely overwritten (so we won't actually copy it).
// bring two matrices onto the same device
// If different and prefered devices are the same, move to preferred device.
// Otherwise GPU takes precedence over CPU, and if both are GPU move to a's device.
// The inputs are only distinguished in that a's GPU takes precedence over b's in case they differ.
// TODO: This is called somewhat inconsistently, sometimes with a=*this, sometimes with b=*this.
template <class ElemType>
template <class ElemType2>
void Matrix<ElemType>::DecideAndMoveToRightDevice(const Matrix<ElemType>& a, const Matrix<ElemType2>& b)
{
    int deviceIdA = a.GetDeviceId(), deviceIdB = b.GetDeviceId();
    if (deviceIdA == deviceIdB)
        return;

    if (!a.OwnBuffer() && b.OwnBuffer())
        b._transferToDevice(deviceIdA);
    else if (a.OwnBuffer() && !b.OwnBuffer())
        a._transferToDevice(deviceIdB);
    else
    {
        int preferredDeviceIdA = a.GetPreferredDeviceId(), preferredDeviceIdB = b.GetPreferredDeviceId();

        if (preferredDeviceIdA == preferredDeviceIdB) // both prefer the same device: move to preferred
        {
            a._transferToDevice(preferredDeviceIdA);
            b._transferToDevice(preferredDeviceIdA);
        }
        else if (deviceIdA != CPUDEVICE) // one of them lives on GPU: use that
        {
            b._transferToDevice(deviceIdA);
        }
        else
        {
            a._transferToDevice(deviceIdB);
        }
    }
}

// same but for 3 matrices
// If b and c are both on the same GPU then a will be forced to go there; otherwise a's GPU takes precedence, then b's.
template <class ElemType>
void Matrix<ElemType>::DecideAndMoveToRightDevice(const Matrix<ElemType>& a, const Matrix<ElemType>& b, const Matrix<ElemType>& c)
{
    int deviceIdA = a.GetDeviceId(), deviceIdB = b.GetDeviceId(), deviceIdC = c.GetDeviceId();
    if (deviceIdA == deviceIdB && deviceIdA == deviceIdC)
        return;

    int preferredDeviceIdA = a.GetPreferredDeviceId(), preferredDeviceIdB = b.GetPreferredDeviceId(), preferredDeviceIdC = c.GetPreferredDeviceId();

    if (preferredDeviceIdA == preferredDeviceIdB && preferredDeviceIdA == preferredDeviceIdC)
    {
        a._transferToDevice(preferredDeviceIdA);
        b._transferToDevice(preferredDeviceIdA);
        c._transferToDevice(preferredDeviceIdA);
    }
    else if (deviceIdB == deviceIdC && deviceIdB != CPUDEVICE) // TODO: why not the other two combinations?
    {
        a._transferToDevice(deviceIdB); // 'a' is outvoted
    }
    else if (deviceIdA != CPUDEVICE) // one of them lives on GPU: use that
    {
        b._transferToDevice(deviceIdA);
        c._transferToDevice(deviceIdA);
    }
    else if (deviceIdB != CPUDEVICE)
    {
        a._transferToDevice(deviceIdB);
        c._transferToDevice(deviceIdB);
    }
    else
    {
        a._transferToDevice(deviceIdC);
        b._transferToDevice(deviceIdC);
    }
}

// same but for 4 matrices
template <class ElemType>
void Matrix<ElemType>::DecideAndMoveToRightDevice(const Matrix<ElemType>& a, const Matrix<ElemType>& b, const Matrix<ElemType>& c, const Matrix<ElemType>& d)
{
    // this function is only called for one operator, so for now we keep it imple
    DecideAndMoveToRightDevice(a, b, c);
    d._transferToDevice(a.GetDeviceId()); // BUGBUG: Is this correct in case a,b,c share the same preferredDevice?
}

template <class ElemType>
void Matrix<ElemType>::_transferToDevice(int to_id, bool isBeingMoved /*= true*/, bool emptyTransfer /* = false*/) const
{
    int from_id = GetDeviceId();
    if (to_id == from_id) // nothing to do
        return;

    if (OwnBuffer())
        _transferFromDeviceToDevice(from_id, to_id, isBeingMoved, emptyTransfer);
    else
        RuntimeError("Cannot move externally owned matrices to the preferred device.");
}

// this function performs data transfer and updates data location, but not the device that is stored with it
template <class ElemType>
void Matrix<ElemType>::_transferFromDeviceToDevice(int from_id, int to_id, bool isBeingMoved /*= true*/, bool emptyTransfer /* = false*/) const
{
    if (from_id < 0)
        from_id = CPUDEVICE;
    if (to_id < 0)
        to_id = CPUDEVICE;

    if (from_id == to_id)
    {
        if (from_id != GetDeviceId())
            RuntimeError("Trying to transfer matrix from device to the same device while the matrix does not live in the from device.");

        return;
    }

    // warn about device change
#define NUM_DEVICE_CHANGED_WARN 20
    if (m_numTimesDeviceChanged <= NUM_DEVICE_CHANGED_WARN &&
        (!emptyTransfer || (from_id >= 0 && to_id >= 0)))
    {
        m_numTimesDeviceChanged++;
        if (m_devicesTransferedTo[0] < CPUDEVICE)
            m_devicesTransferedTo[0] = to_id;
        else if (m_devicesTransferedTo[0] != to_id)
            m_devicesTransferedTo[1] = to_id;
    }
    if (m_numTimesDeviceChanged == NUM_DEVICE_CHANGED_WARN && m_devicesTransferedTo[1] >= CPUDEVICE)
        fprintf(stderr, "WARNING: The same matrix with dim [%lu, %lu] has been transferred between different devices for %d times.\n", (unsigned long) GetNumRows(), (unsigned long) GetNumCols(), NUM_DEVICE_CHANGED_WARN);

    // do the transfer
    if (m_matrixType == MatrixType::SPARSE)
    {
        if (from_id == CPUDEVICE) // from CPU to GPU
        {
            if (!m_CPUSparseMatrix)
                LogicError("Can't move from CPU because I'm not there!");

            if (emptyTransfer)
            {
                if (m_GPUSparseMatrix && m_GPUSparseMatrix->GetComputeDeviceId() == to_id)
                    m_GPUSparseMatrix->Resize(m_CPUSparseMatrix->GetNumRows(), m_CPUSparseMatrix->GetNumCols(), m_CPUSparseMatrix->NzCount());
                else
                    m_GPUSparseMatrix = make_shared<GPUSparseMatrix<ElemType>>(m_CPUSparseMatrix->GetNumRows(), m_CPUSparseMatrix->GetNumCols(), m_CPUSparseMatrix->NzCount(), to_id, m_CPUSparseMatrix->GetFormat());
            }
            else
            {
                if (!m_GPUSparseMatrix || m_GPUSparseMatrix->GetComputeDeviceId() != to_id)
                    m_GPUSparseMatrix = make_shared<GPUSparseMatrix<ElemType>>(to_id);
                m_GPUSparseMatrix->SetValue(*m_CPUSparseMatrix);
            }

            if (isBeingMoved)
            {
                SetDataLocation(GPU, SPARSE);
                m_CPUSparseMatrix = nullptr;
            }
            else
            {
                SetDataLocation(BOTH, SPARSE);
            }
        }
        else // from GPU
        {
            if (!m_GPUSparseMatrix || m_GPUSparseMatrix->GetComputeDeviceId() != from_id)
                LogicError("This matrix isn't on this (or any?) GPU");

            if (to_id < 0) // to CPU
            {
                if (!m_CPUSparseMatrix)
                    m_CPUSparseMatrix = make_shared<CPUSparseMatrix<ElemType>>(m_GPUSparseMatrix->GetFormat());

                if (emptyTransfer)
                    m_CPUSparseMatrix->Resize(m_GPUSparseMatrix->GetNumRows(), m_GPUSparseMatrix->GetNumCols(), m_GPUSparseMatrix->NzCount(), true);
                else
                    m_GPUSparseMatrix->CopyToCPUSparseMatrix(*m_CPUSparseMatrix);

                if (isBeingMoved)
                {
                    SetDataLocation(CPU, SPARSE);
                    m_GPUSparseMatrix = nullptr;
                }
                else
                {
                    SetDataLocation(BOTH, SPARSE);
                }
            }
            else // to another GPU
            {
                m_GPUSparseMatrix->ChangeDeviceTo(to_id);
            }
        }
    }
    else
#pragma omp critical
    {
        if (from_id == CPUDEVICE) // from CPU to GPU
        {
            if (!m_CPUMatrix)
                LogicError("Can't move from CPU because I'm not there!");
            if (emptyTransfer)
            {
                if (m_GPUMatrix && m_GPUMatrix->GetComputeDeviceId() == to_id)
                    m_GPUMatrix->Resize(m_CPUMatrix->GetNumRows(), m_CPUMatrix->GetNumCols());
                else
                    m_GPUMatrix = make_shared<GPUMatrix<ElemType>>(m_CPUMatrix->GetNumRows(), m_CPUMatrix->GetNumCols(), to_id);
            }
            else
            {
                if (m_GPUMatrix && m_GPUMatrix->GetComputeDeviceId() == to_id)
                    m_GPUMatrix->SetValue(m_CPUMatrix->GetNumRows(), m_CPUMatrix->GetNumCols(), to_id, m_CPUMatrix->Data());
                else
                    m_GPUMatrix = make_shared<GPUMatrix<ElemType>>(m_CPUMatrix->GetNumRows(), m_CPUMatrix->GetNumCols(), to_id, m_CPUMatrix->Data());
            }
            if (isBeingMoved)
            {
                SetDataLocation(GPU, DENSE);
                m_CPUMatrix = nullptr;
            }
            else
                SetDataLocation(BOTH, DENSE);
        }
        else // from GPU
        {
            if (!m_GPUMatrix || m_GPUMatrix->GetComputeDeviceId() != from_id)
                LogicError("This matrix isn't on this (or any?) GPU");

            if (to_id < 0) // to CPU
            {
                if (emptyTransfer)
                {
                    if (m_CPUMatrix)
                        m_CPUMatrix->Resize(m_GPUMatrix->GetNumRows(), m_GPUMatrix->GetNumCols());
                    else
                        m_CPUMatrix = make_shared<CPUMatrix<ElemType>>(m_GPUMatrix->GetNumRows(), m_GPUMatrix->GetNumCols());
                }
                else
                {
                    ElemType* arr = m_GPUMatrix->CopyToArray(); // TODO: unnecessary allocation/copy; why not make this a vector that we move over as an rvalue ref?
                    if (m_CPUMatrix)
                        m_CPUMatrix->SetValue(m_GPUMatrix->GetNumRows(), m_GPUMatrix->GetNumCols(), arr);
                    else
                        m_CPUMatrix = make_shared<CPUMatrix<ElemType>>(m_GPUMatrix->GetNumRows(), m_GPUMatrix->GetNumCols(), arr, matrixFlagNormal);

                    delete[] arr;
                }

                if (isBeingMoved)
                {
                    SetDataLocation(CPU, DENSE);
                    m_GPUMatrix = nullptr;
                }
                else
                {
                    SetDataLocation(BOTH, DENSE);
                }
            }
            else // to another GPU
            {
                m_GPUMatrix->ChangeDeviceTo(to_id);
            }
        }
    } // and of omp critical section
}

template <class ElemType>
void Matrix<ElemType>::TransferFromDeviceToDevice(int from_id, int to_id, bool isBeingMoved, bool emptyTransfer/* = false*/, bool updatePreferredDevice/* = true*/) const
{
    _transferFromDeviceToDevice(from_id, to_id, isBeingMoved, emptyTransfer);
    if (updatePreferredDevice)
        m_preferredDeviceId = GetDeviceId();
}
template <class ElemType>
void Matrix<ElemType>::TransferToDeviceIfNotThere(int to_id, bool isBeingMoved/*false: may leave in BOTH state*/, bool emptyTransfer/* = false*/, bool updatePreferredDevice/* = true*/) const
{
    int from_id = GetDeviceId();

    if (from_id == to_id)                     // already at the right place
        return;

    if (GetCurrentMatrixLocation() == BOTH && // if currently in BOTH state
        !isBeingMoved &&                      // and leaving in BOTH state is OK
        (from_id < 0 || to_id < 0))           // and this is not about changing GPUs
    {
        return;                               // then we are good
    }

    TransferFromDeviceToDevice(from_id, to_id, isBeingMoved, emptyTransfer, updatePreferredDevice);
}

template <class ElemType>
void Matrix<ElemType>::Print(const char* matrixName, ptrdiff_t rowStart, ptrdiff_t rowEnd, ptrdiff_t colStart, ptrdiff_t colEnd) const
{
    DEVICEID_TYPE orgdevice = GetDeviceId();

    DISPATCH_MATRIX_ON_FLAG(this,
                            nullptr,
                            // CPU:
                            m_CPUMatrix->Print(matrixName, rowStart, rowEnd, colStart, colEnd),
                            // GPU;
                            {
                                _transferToDevice(CPUDEVICE, false, false);
                                m_CPUMatrix->Print(matrixName, rowStart, rowEnd, colStart, colEnd);
                                _transferToDevice(orgdevice, false, false);
                            },
                            // CPU, sparse:
                            m_CPUSparseMatrix->Print(matrixName),
                            // GPU, sparse:
                            {
                                _transferToDevice(CPUDEVICE, false, false);
                                m_CPUSparseMatrix->Print(matrixName);
                                _transferToDevice(orgdevice, false, false);
                            });
}

template <class ElemType>
void Matrix<ElemType>::Print(const char* matrixName /*=nullptr*/) const
{
    Print(matrixName, 0, GetNumRows() - 1, 0, GetNumCols() - 1);
}

//helpfer function used for convolution neural network
template <class ElemType>
Matrix<ElemType>& Matrix<ElemType>::AssignPackedConvolutionInput(const Matrix<ElemType>& inputSubBatch,
                                                                 const size_t inputWidth, const size_t inputHeight, const size_t inputChannels,
                                                                 const size_t outputWidth, const size_t outputHeight, const size_t outputChannels,
                                                                 const size_t kernelWidth, const size_t kernelHeight, const size_t horizontalSubsample, const size_t verticalSubsample,
                                                                 const bool zeroPadding)
{
    DecideAndMoveToRightDevice(inputSubBatch, *this);
    SwitchToMatrixType(inputSubBatch.GetMatrixType(), inputSubBatch.GetFormat(), false);

    DISPATCH_MATRIX_ON_FLAG(&inputSubBatch,
                            this,
                            m_CPUMatrix->AssignPackedConvolutionInput(*(inputSubBatch.m_CPUMatrix),
                                                                      inputWidth, inputHeight, inputChannels,
                                                                      outputWidth, outputHeight, outputChannels,
                                                                      kernelWidth, kernelHeight, horizontalSubsample, verticalSubsample,
                                                                      zeroPadding),
                            m_GPUMatrix->AssignPackedConvolutionInput(*(inputSubBatch.m_GPUMatrix),
                                                                      inputWidth, inputHeight, inputChannels,
                                                                      outputWidth, outputHeight, outputChannels,
                                                                      kernelWidth, kernelHeight, horizontalSubsample, verticalSubsample,
                                                                      zeroPadding),
                            NOT_IMPLEMENTED,
                            NOT_IMPLEMENTED);

    return *this;
}

//helpfer function used for convolution neural network
template <class ElemType>
Matrix<ElemType>& Matrix<ElemType>::UnpackConvolutionInput(Matrix<ElemType>& inputSubBatch,
                                                           const size_t inputWidth, const size_t inputHeight, const size_t inputChannels,
                                                           const size_t outputWidth, const size_t outputHeight, const size_t outputChannels,
                                                           const size_t kernelWidth, const size_t kernelHeight, const size_t horizontalSubsample, const size_t verticalSubsample,
                                                           const bool zeroPadding) const
{
    DecideAndMoveToRightDevice(*this, inputSubBatch);
    inputSubBatch.SwitchToMatrixType(GetMatrixType(), inputSubBatch.GetFormat(), false);

    DISPATCH_MATRIX_ON_FLAG(this,
                            &inputSubBatch,
                            m_CPUMatrix->UnpackConvolutionInput(*(inputSubBatch.m_CPUMatrix),
                                                                inputWidth, inputHeight, inputChannels,
                                                                outputWidth, outputHeight, outputChannels,
                                                                kernelWidth, kernelHeight, horizontalSubsample, verticalSubsample,
                                                                zeroPadding),
                            m_GPUMatrix->UnpackConvolutionInput(*(inputSubBatch.m_GPUMatrix),
                                                                inputWidth, inputHeight, inputChannels,
                                                                outputWidth, outputHeight, outputChannels,
                                                                kernelWidth, kernelHeight, horizontalSubsample, verticalSubsample,
                                                                zeroPadding),
                            NOT_IMPLEMENTED,
                            NOT_IMPLEMENTED);

    return inputSubBatch;
}

template <class ElemType>
Matrix<ElemType>& Matrix<ElemType>::AssignMaxPoolingResult(const Matrix<ElemType>& inputBatch, const size_t channels,
                                                           const size_t inputWidth, const size_t inputHeight, const size_t inputSizePerSample,
                                                           const size_t outputWidth, const size_t outputHeight, const size_t outputSizePerSample,
                                                           const size_t windowWidth, const size_t windowHeight, const size_t horizontalSubsample, const size_t verticalSubsample)
{
    DecideAndMoveToRightDevice(inputBatch, *this);
    SwitchToMatrixType(inputBatch.GetMatrixType(), inputBatch.GetFormat(), false);

    DISPATCH_MATRIX_ON_FLAG(&inputBatch,
                            this,
                            m_CPUMatrix->AssignMaxPoolingResult(*(inputBatch.m_CPUMatrix), channels,
                                                                inputWidth, inputHeight, inputSizePerSample,
                                                                outputWidth, outputHeight, outputSizePerSample,
                                                                windowWidth, windowHeight, horizontalSubsample, verticalSubsample),
                            m_GPUMatrix->AssignMaxPoolingResult(*(inputBatch.m_GPUMatrix), channels,
                                                                inputWidth, inputHeight, inputSizePerSample,
                                                                outputWidth, outputHeight, outputSizePerSample,
                                                                windowWidth, windowHeight, horizontalSubsample, verticalSubsample),
                            NOT_IMPLEMENTED,
                            NOT_IMPLEMENTED);

    return *this;
}

template <class ElemType>
Matrix<ElemType>& Matrix<ElemType>::AddMaxPoolingGradient(const Matrix<ElemType>& outputGradientBatch, const Matrix<ElemType>& inputBatch, const Matrix<ElemType>& outputBatch,
                                                          const size_t channels,
                                                          const size_t inputWidth, const size_t inputHeight, const size_t inputSizePerSample,
                                                          const size_t outputWidth, const size_t outputHeight, const size_t outputSizePerSample,
                                                          const size_t windowWidth, const size_t windowHeight, const size_t horizontalSubsample, const size_t verticalSubsample)
{
    DecideAndMoveToRightDevice(*this, outputGradientBatch, inputBatch);
    outputBatch._transferToDevice(GetDeviceId());

    if (!(GetMatrixType() == outputGradientBatch.GetMatrixType() && GetMatrixType() == inputBatch.GetMatrixType() && GetMatrixType() == outputBatch.GetMatrixType()))
        NOT_IMPLEMENTED;

    DISPATCH_MATRIX_ON_FLAG(this,
                            this,
                            m_CPUMatrix->AddMaxPoolingGradient(*(outputGradientBatch.m_CPUMatrix), *(inputBatch.m_CPUMatrix), *(outputBatch.m_CPUMatrix), channels,
                                                               inputWidth, inputHeight, inputSizePerSample,
                                                               outputWidth, outputHeight, outputSizePerSample,
                                                               windowWidth, windowHeight, horizontalSubsample, verticalSubsample),
                            m_GPUMatrix->AddMaxPoolingGradient(*(outputGradientBatch.m_GPUMatrix), *(inputBatch.m_GPUMatrix), *(outputBatch.m_GPUMatrix), channels,
                                                               inputWidth, inputHeight, inputSizePerSample,
                                                               outputWidth, outputHeight, outputSizePerSample,
                                                               windowWidth, windowHeight, horizontalSubsample, verticalSubsample);
                            ,
                            NOT_IMPLEMENTED,
                            NOT_IMPLEMENTED);

    return *this;
}

template <class ElemType>
Matrix<ElemType>& Matrix<ElemType>::AssignAveragePoolingResult(const Matrix<ElemType>& inputBatch, const size_t channels,
                                                               const size_t inputWidth, const size_t inputHeight, const size_t inputSizePerSample,
                                                               const size_t outputWidth, const size_t outputHeight, const size_t outputSizePerSample,
                                                               const size_t windowWidth, const size_t windowHeight, const size_t horizontalSubsample, const size_t verticalSubsample)
{
    DecideAndMoveToRightDevice(inputBatch, *this);
    SwitchToMatrixType(inputBatch.GetMatrixType(), inputBatch.GetFormat(), false);

    DISPATCH_MATRIX_ON_FLAG(&inputBatch,
                            this,
                            m_CPUMatrix->AssignAveragePoolingResult(*(inputBatch.m_CPUMatrix), channels,
                                                                    inputWidth, inputHeight, inputSizePerSample,
                                                                    outputWidth, outputHeight, outputSizePerSample,
                                                                    windowWidth, windowHeight, horizontalSubsample, verticalSubsample),
                            m_GPUMatrix->AssignAveragePoolingResult(*(inputBatch.m_GPUMatrix), channels,
                                                                    inputWidth, inputHeight, inputSizePerSample,
                                                                    outputWidth, outputHeight, outputSizePerSample,
                                                                    windowWidth, windowHeight, horizontalSubsample, verticalSubsample),
                            NOT_IMPLEMENTED,
                            NOT_IMPLEMENTED);

    return *this;
}

template <class ElemType>
Matrix<ElemType>& Matrix<ElemType>::AssignSoftmaxSum(const Matrix<ElemType>& a, const Matrix<ElemType>& softmax)
{
    Resize(1, 1);
    if (GetDeviceId() < 0)
        a.m_CPUMatrix->AssignSoftmaxSum(*softmax.m_CPUMatrix, *m_CPUMatrix);
    else
        a.m_GPUMatrix->AssignSoftmaxSum(*softmax.m_GPUMatrix, *m_GPUMatrix);
    return *this;
}

template <class ElemType>
Matrix<ElemType>& Matrix<ElemType>::AssignNceUnnormalizedEval(const Matrix<ElemType>& a, const Matrix<ElemType>& b, const Matrix<ElemType>& c, const Matrix<ElemType>& bias)
{
    // if (a.GetMatrixType() != MatrixType::SPARSE)
    //    NOT_IMPLEMENTED;

    Resize(1, 1);
    if (GetDeviceId() < 0)
        a.m_CPUMatrix->AssignNCEUnnormalizedEval(*b.m_CPUMatrix, *c.m_CPUMatrix, *bias.m_CPUMatrix, *m_CPUMatrix);
    else
        a.m_GPUMatrix->AssignNCEUnnormalizedEval(*b.m_GPUMatrix, *c.m_GPUMatrix, *m_GPUMatrix);
    return *this;
}

template <class ElemType>
Matrix<ElemType>& Matrix<ElemType>::AssignNoiseContrastiveEstimation(const Matrix<ElemType>& a, const Matrix<ElemType>& b, const Matrix<ElemType>& c, const Matrix<ElemType>& bias, Matrix<ElemType>& tmp)
{
    if (a.IsEmpty() || b.IsEmpty() || c.IsEmpty())
        LogicError("AssignNoiseContrastiveEstimation: one of the input matrices is empty.");

    if (a.GetDeviceId() != b.GetDeviceId() || b.GetDeviceId() != c.GetDeviceId() || c.GetDeviceId() != GetDeviceId())
        NOT_IMPLEMENTED;

    Resize(1, 1);

    if (GetDeviceId() < 0)
    {
        size_t sampleCount = a.m_CPUMatrix->GetNumElements() / a.m_CPUMatrix->GetNumRows();
        tmp.Resize(a.GetNumRows() / 2, sampleCount);
        a.m_CPUMatrix->AssignNoiseContrastiveEstimation(*b.m_CPUMatrix, *c.m_CPUMatrix,
                                                        *bias.m_CPUMatrix, *tmp.m_CPUMatrix, *m_CPUMatrix);
    }
    else
    {
        size_t sampleCount = a.m_GPUMatrix->GetNumElements() / a.m_GPUMatrix->GetNumRows();
        tmp.Resize(a.GetNumRows() / 2, sampleCount);
        a.m_GPUMatrix->AssignNoiseContrastiveEstimation(*b.m_GPUMatrix, *c.m_GPUMatrix,
                                                        *bias.m_GPUMatrix, sampleCount, *tmp.m_GPUMatrix, *m_GPUMatrix);
    }
    return *this;
}

template <class ElemType>
Matrix<ElemType>& Matrix<ElemType>::AssignNCEDerivative(const Matrix<ElemType>& tmp, const Matrix<ElemType>& a, const Matrix<ElemType>& b, const Matrix<ElemType>& c, size_t inputIndex)
{
    if (a.IsEmpty() || b.IsEmpty() || c.IsEmpty())
        LogicError("AssignNoiseContrastiveEstimation: one of the input matrices is empty.");

    if (a.GetDeviceId() != b.GetDeviceId() || b.GetDeviceId() != c.GetDeviceId() || c.GetDeviceId() != GetDeviceId())
        NOT_IMPLEMENTED;

    assert(tmp.GetNumRows() == a.GetNumRows() / 2);
    if (GetDeviceId() < 0)
    {
        // samples                         gradient          hidden          embedding                   embedding/hidden
        a.m_CPUMatrix->AssignNCEDerivative(*tmp.m_CPUMatrix, *b.m_CPUMatrix, *c.m_CPUMatrix, inputIndex, *m_CPUMatrix);
    }
    else
    {
        a.m_GPUMatrix->AssignNCEDerivative(*tmp.m_GPUMatrix, *b.m_GPUMatrix, *c.m_GPUMatrix, inputIndex, *m_GPUMatrix);
    }
    return *this;
}

template <class ElemType>
Matrix<ElemType>& Matrix<ElemType>::AddAveragePoolingGradient(const Matrix<ElemType>& outputGradientBatch,
                                                              const size_t channels,
                                                              const size_t inputWidth, const size_t inputHeight, const size_t inputSizePerSample,
                                                              const size_t outputWidth, const size_t outputHeight, const size_t outputSizePerSample,
                                                              const size_t windowWidth, const size_t windowHeight, const size_t horizontalSubsample, const size_t verticalSubsample)
{
    DecideAndMoveToRightDevice(*this, outputGradientBatch);
    if (!(GetMatrixType() == outputGradientBatch.GetMatrixType()))
        NOT_IMPLEMENTED;

    DISPATCH_MATRIX_ON_FLAG(this,
                            this,
                            m_CPUMatrix->AddAveragePoolingGradient(*(outputGradientBatch.m_CPUMatrix), channels,
                                                                   inputWidth, inputHeight, inputSizePerSample,
                                                                   outputWidth, outputHeight, outputSizePerSample,
                                                                   windowWidth, windowHeight, horizontalSubsample, verticalSubsample),
                            m_GPUMatrix->AddAveragePoolingGradient(*(outputGradientBatch.m_GPUMatrix), channels,
                                                                   inputWidth, inputHeight, inputSizePerSample,
                                                                   outputWidth, outputHeight, outputSizePerSample,
                                                                   windowWidth, windowHeight, horizontalSubsample, verticalSubsample),
                            NOT_IMPLEMENTED,
                            NOT_IMPLEMENTED);

    return *this;
}

#pragma endregion Other Helper Functions

template <class ElemType>
void Matrix<ElemType>::ConvolutionForward(const Matrix<ElemType>& kernel, const Matrix<int>& mpRowCol, const Matrix<int>& mpRowIwht,
                                          const Matrix<int>& mpRowRun, const Matrix<int>& runs, Matrix<ElemType>& output) const
{
    assert(mpRowCol.GetNumCols() == 1);
    assert(mpRowIwht.GetNumCols() == 1);
    assert(mpRowRun.GetNumCols() == 1);
    assert(runs.GetNumCols() == 1);

    DecideAndMoveToRightDevice(*this, output);

    // REVIEW alexeyk: add sparse version.
    DISPATCH_MATRIX_ON_FLAG(this,
                            this,
                            m_CPUMatrix->ConvolutionForward(*(kernel.m_CPUMatrix), *(mpRowCol.m_CPUMatrix), *(mpRowIwht.m_CPUMatrix),
                                                              *(mpRowRun.m_CPUMatrix), *(runs.m_CPUMatrix), *(output.m_CPUMatrix)),
                            m_GPUMatrix->ConvolutionForward(*(kernel.m_GPUMatrix), *(mpRowCol.m_GPUMatrix), *(mpRowIwht.m_GPUMatrix),
                                                             *(mpRowRun.m_GPUMatrix), *(runs.m_GPUMatrix), *(output.m_GPUMatrix)),
                            NOT_IMPLEMENTED,
                            NOT_IMPLEMENTED);
}

template <class ElemType>
void Matrix<ElemType>::ConvolutionBackwardData(const Matrix<ElemType>& kernel, const Matrix<int>& mpRowCol, const Matrix<int>& mpRowIwht,
                                               const Matrix<int>& mpRowRun, const Matrix<int>& runs, Matrix<ElemType>& grad) const
{
    assert(mpRowCol.GetNumCols() == 1);
    assert(mpRowIwht.GetNumCols() == 1);
    assert(mpRowRun.GetNumCols() == 1);
    assert(runs.GetNumCols() == 1);

    DecideAndMoveToRightDevice(*this, grad);

    // REVIEW alexeyk: add sparse version.
    DISPATCH_MATRIX_ON_FLAG(this,
                            this,
                            m_CPUMatrix->ConvolutionBackwardData(*(kernel.m_CPUMatrix), *(mpRowCol.m_CPUMatrix), *(mpRowIwht.m_CPUMatrix),
                                                                   *(mpRowRun.m_CPUMatrix), *(runs.m_CPUMatrix), *(grad.m_CPUMatrix)),
                            m_GPUMatrix->ConvolutionBackwardData(*(kernel.m_GPUMatrix), *(mpRowCol.m_GPUMatrix), *(mpRowIwht.m_GPUMatrix),
                                                                   *(mpRowRun.m_GPUMatrix), *(runs.m_GPUMatrix), *(grad.m_GPUMatrix)),
                            NOT_IMPLEMENTED,
                            NOT_IMPLEMENTED);
}

template <class ElemType>
void Matrix<ElemType>::ConvolutionBackwardKernel(const Matrix<ElemType>& in, const Matrix<int>& mpRowCol, const Matrix<int>& mpRowIwht,
                                                 const Matrix<int>& mpRowRun, const Matrix<int>& runs, Matrix<ElemType>& kernelGrad) const
{
    assert(mpRowCol.GetNumCols() == 1);
    assert(mpRowIwht.GetNumCols() == 1);
    assert(mpRowRun.GetNumCols() == 1);
    assert(runs.GetNumCols() == 1);

    DecideAndMoveToRightDevice(*this, kernelGrad);

    // REVIEW alexeyk: add sparse version.
    DISPATCH_MATRIX_ON_FLAG(this,
                            this,
                            m_CPUMatrix->ConvolutionBackwardKernel(*(in.m_CPUMatrix), *(mpRowCol.m_CPUMatrix), *(mpRowIwht.m_CPUMatrix),
                                                                     *(mpRowRun.m_CPUMatrix), *(runs.m_CPUMatrix), *(kernelGrad.m_CPUMatrix)),
                            m_GPUMatrix->ConvolutionBackwardKernel(*(in.m_GPUMatrix), *(mpRowCol.m_GPUMatrix), *(mpRowIwht.m_GPUMatrix),
                                                                     *(mpRowRun.m_GPUMatrix), *(runs.m_GPUMatrix), *(kernelGrad.m_GPUMatrix)),
                            NOT_IMPLEMENTED,
                            NOT_IMPLEMENTED);
}

template <class ElemType>
void Matrix<ElemType>::UnrollConvolutionInput(size_t unrollCols, size_t mapOutSize, const Matrix<int>& mpRowCol,
                                              const Matrix<int>& mpRowRun, const Matrix<int>& runs, Matrix<ElemType>& output) const
{
    assert(mpRowCol.GetNumCols() == 1);
    assert(mpRowRun.GetNumCols() == 1);
    assert(runs.GetNumCols() == 1);

    DecideAndMoveToRightDevice(*this, output);

    DISPATCH_MATRIX_ON_FLAG(this,
                            this,
                            m_CPUMatrix->UnrollConvolutionInput(unrollCols, mapOutSize, *(mpRowCol.m_CPUMatrix),
                                                                *(mpRowRun.m_CPUMatrix), *(runs.m_CPUMatrix), *(output.m_CPUMatrix)),
                            NOT_IMPLEMENTED,
                            NOT_IMPLEMENTED,
                            NOT_IMPLEMENTED);
}

template <class ElemType>
void Matrix<ElemType>::UnrollConvolutionOutput(size_t unrollCols, size_t mapInCount, size_t mapOutCount, const Matrix<int>& mpRowCol,
                                               const Matrix<int>& mpRowRun, const Matrix<int>& runs, Matrix<ElemType>& output) const
{
    assert(mpRowCol.GetNumCols() == 1);
    assert(mpRowRun.GetNumCols() == 1);
    assert(runs.GetNumCols() == 1);

    DecideAndMoveToRightDevice(*this, output);

    DISPATCH_MATRIX_ON_FLAG(this,
                            this,
                            m_CPUMatrix->UnrollConvolutionOutput(unrollCols, mapInCount, mapOutCount, *(mpRowCol.m_CPUMatrix),
                                                                 *(mpRowRun.m_CPUMatrix), *(runs.m_CPUMatrix), *(output.m_CPUMatrix)),
                            NOT_IMPLEMENTED,
                            NOT_IMPLEMENTED,
                            NOT_IMPLEMENTED);
}

template <class ElemType>
void Matrix<ElemType>::UnrollConvolutionInputForKernelBackprop(size_t mapOutSize, const Matrix<int>& mpRowCol,
                                                               const Matrix<int>& mpRowRun, const Matrix<int>& runs, Matrix<ElemType>& output) const
{
    assert(mpRowCol.GetNumCols() == 1);
    assert(mpRowRun.GetNumCols() == 1);
    assert(runs.GetNumCols() == 1);

    DecideAndMoveToRightDevice(*this, output);

    DISPATCH_MATRIX_ON_FLAG(this,
                            this,
                            m_CPUMatrix->UnrollConvolutionInputForKernelBackprop(mapOutSize, *(mpRowCol.m_CPUMatrix),
                                                                                 *(mpRowRun.m_CPUMatrix), *(runs.m_CPUMatrix), *(output.m_CPUMatrix)),
                            NOT_IMPLEMENTED,
                            NOT_IMPLEMENTED,
                            NOT_IMPLEMENTED);
}

template <class ElemType>
void Matrix<ElemType>::MaxPoolingForward(const Matrix<int>& mpRowCol, const Matrix<int>& mpRowIndices, const Matrix<int>& indices, Matrix<ElemType>& output) const
{
    assert(mpRowCol.GetNumCols() == 1);
    assert(mpRowIndices.GetNumCols() == 1);
    assert(indices.GetNumCols() == 1);

    DecideAndMoveToRightDevice(*this, output);

    // REVIEW alexeyk: add sparse version.
    DISPATCH_MATRIX_ON_FLAG(this,
                            this,
                            m_CPUMatrix->MaxPoolingForward(*(mpRowCol.m_CPUMatrix), *(mpRowIndices.m_CPUMatrix), *(indices.m_CPUMatrix), *(output.m_CPUMatrix)),
                            m_GPUMatrix->MaxPoolingForward(*(mpRowCol.m_GPUMatrix), *(mpRowIndices.m_GPUMatrix), *(indices.m_GPUMatrix), *(output.m_GPUMatrix)),
                            NOT_IMPLEMENTED,
                            NOT_IMPLEMENTED);
}

template <class ElemType>
void Matrix<ElemType>::MaxPoolingBackward(const Matrix<ElemType>& out, const Matrix<ElemType>& in,
                                          const Matrix<int>& mpRowCol, const Matrix<int>& mpRowIndices, const Matrix<int>& indices,
                                          Matrix<ElemType>& grad) const
{
    assert(mpRowCol.GetNumCols() == 1);
    assert(mpRowIndices.GetNumCols() == 1);
    assert(indices.GetNumCols() == 1);

    DecideAndMoveToRightDevice(*this, grad);

    // REVIEW alexeyk: add sparse version.
    DISPATCH_MATRIX_ON_FLAG(this,
                            this,
                            m_CPUMatrix->MaxPoolingBackward(*(out.m_CPUMatrix), *(in.m_CPUMatrix),
                                                              *(mpRowCol.m_CPUMatrix), *(mpRowIndices.m_CPUMatrix), *(indices.m_CPUMatrix),
                                                              *(grad.m_CPUMatrix)),
                            m_GPUMatrix->MaxPoolingBackward(*(out.m_GPUMatrix), *(in.m_GPUMatrix),
                                                              *(mpRowCol.m_GPUMatrix), *(mpRowIndices.m_GPUMatrix), *(indices.m_GPUMatrix),
                                                              *(grad.m_GPUMatrix)),
                            NOT_IMPLEMENTED,
                            NOT_IMPLEMENTED);
}

template <class ElemType>
void Matrix<ElemType>::MaxUnpooling(const Matrix<int>& mpRowCol, const Matrix<int>& mpRowIndices, const Matrix<int>& indices, const Matrix<ElemType>& poolInput, Matrix<ElemType>& input) const
{
    assert(mpRowCol.GetNumCols() == 1);
    assert(mpRowIndices.GetNumCols() == 1);
    assert(indices.GetNumCols() == 1);

    DecideAndMoveToRightDevice(*this, input);

    // REVIEW alexeyk: setting values to zero may cause inconsistency when negative values are unpooled.
    // To see why, let's assume we have just one input with negative value and output of, for example, 2x2.
    // As a result of unpooling, there will be 3 zero values and one negative. If we now apply max pooling
    // operation to the output then we get 0 as the output, not the original negative value.
    // In practice this will not happen as pooling layers usually go right after ReLU layer.
    input.SetValue(0);

    // REVIEW alexeyk: add sparse version.
    DISPATCH_MATRIX_ON_FLAG(this,
                            this,
                            m_CPUMatrix->MaxUnpooling(*(mpRowCol.m_CPUMatrix), *(mpRowIndices.m_CPUMatrix), *(indices.m_CPUMatrix), *(poolInput.m_CPUMatrix), *(input.m_CPUMatrix)),
                            m_GPUMatrix->MaxUnpooling(*(mpRowCol.m_GPUMatrix), *(mpRowIndices.m_GPUMatrix), *(indices.m_GPUMatrix), *(poolInput.m_GPUMatrix), *(input.m_GPUMatrix)),
                            NOT_IMPLEMENTED,
                            NOT_IMPLEMENTED);
}

template <class ElemType>
void Matrix<ElemType>::AveragePoolingForward(const Matrix<int>& mpRowCol, const Matrix<int>& mpRowIndices, const Matrix<int>& indices, Matrix<ElemType>& output) const
{
    assert(mpRowCol.GetNumCols() == 1);
    assert(mpRowIndices.GetNumCols() == 1);
    assert(indices.GetNumCols() == 1);

    DecideAndMoveToRightDevice(*this, output);

    // REVIEW alexeyk: add sparse version.
    DISPATCH_MATRIX_ON_FLAG(this,
                            this,
                            m_CPUMatrix->AveragePoolingForward(*(mpRowCol.m_CPUMatrix), *(mpRowIndices.m_CPUMatrix), *(indices.m_CPUMatrix), *(output.m_CPUMatrix)),
                            m_GPUMatrix->AveragePoolingForward(*(mpRowCol.m_GPUMatrix), *(mpRowIndices.m_GPUMatrix), *(indices.m_GPUMatrix), *(output.m_GPUMatrix)),
                            NOT_IMPLEMENTED,
                            NOT_IMPLEMENTED);
}

template <class ElemType>
void Matrix<ElemType>::AveragePoolingBackward(const Matrix<int>& mpRowCol, const Matrix<int>& mpRowIndices, const Matrix<int>& indices, Matrix<ElemType>& grad) const
{
    assert(mpRowCol.GetNumCols() == 1);
    assert(mpRowIndices.GetNumCols() == 1);
    assert(indices.GetNumCols() == 1);

    DecideAndMoveToRightDevice(*this, grad);

    // REVIEW alexeyk: add sparse version.
    DISPATCH_MATRIX_ON_FLAG(this,
                            this,
                            m_CPUMatrix->AveragePoolingBackward(*(mpRowCol.m_CPUMatrix), *(mpRowIndices.m_CPUMatrix), *(indices.m_CPUMatrix), *(grad.m_CPUMatrix)),
                            m_GPUMatrix->AveragePoolingBackward(*(mpRowCol.m_GPUMatrix), *(mpRowIndices.m_GPUMatrix), *(indices.m_GPUMatrix), *(grad.m_GPUMatrix)),
                            NOT_IMPLEMENTED,
                            NOT_IMPLEMENTED);
}

template <class ElemType>
void Matrix<ElemType>::BatchNormalizationForward(const Matrix<ElemType>& scale, const Matrix<ElemType>& bias, double expAvgFactor, double blendFactor, 
                                                 Matrix<ElemType>& runMean, Matrix<ElemType>& runInvStdDev, Matrix<ElemType>& out, double epsilon,
                                                 Matrix<ElemType>& saveMean, Matrix<ElemType>& saveInvStdDev) const
{
    DecideAndMoveToRightDevice(*this, out);

    // REVIEW alexeyk: add sparse version.
    DISPATCH_MATRIX_ON_FLAG(this,
                            this,
                            m_CPUMatrix->BatchNormalizationForward(*(scale.m_CPUMatrix), *(bias.m_CPUMatrix), expAvgFactor, blendFactor,
                                                                   *(runMean.m_CPUMatrix), *(runInvStdDev.m_CPUMatrix),
                                                                   *(out.m_CPUMatrix), epsilon, *(saveMean.m_CPUMatrix), *(saveInvStdDev.m_CPUMatrix)),
                            m_GPUMatrix->BatchNormalizationForward(*(scale.m_GPUMatrix), *(bias.m_GPUMatrix), expAvgFactor, blendFactor,
                                                                   *(runMean.m_GPUMatrix), *(runInvStdDev.m_GPUMatrix),
                                                                   *(out.m_GPUMatrix), epsilon, *(saveMean.m_GPUMatrix), *(saveInvStdDev.m_GPUMatrix)),
                            NOT_IMPLEMENTED,
                            NOT_IMPLEMENTED);
}

template <class ElemType>
void Matrix<ElemType>::BatchNormalizationBackward(const Matrix<ElemType>& in, Matrix<ElemType>& grad, const Matrix<ElemType>& scale, double blendFactor,
                                                  const Matrix<ElemType>& saveMean, const Matrix<ElemType>& saveInvStdDev,
                                                  Matrix<ElemType>& scaleGrad, Matrix<ElemType>& biasGrad) const
{
    DecideAndMoveToRightDevice(*this, grad);

    // REVIEW alexeyk: add sparse version.
<<<<<<< HEAD
    DISPATCH_MATRIX_ON_FLAG(this, this,
                            m_CPUMatrix->BatchNormalizationBackward(*(in.m_CPUMatrix), *(grad.m_CPUMatrix), *(scale.m_CPUMatrix),
=======
    DISPATCH_MATRIX_ON_FLAG(this,
                            this,
                            m_CPUMatrix->BatchNormalizationBackward(*(in.m_CPUMatrix), *(grad.m_CPUMatrix), *(scale.m_CPUMatrix), blendFactor,
>>>>>>> 9db12ddf
                                                                    *(saveMean.m_CPUMatrix), *(saveInvStdDev.m_CPUMatrix),
                                                                    *(scaleGrad.m_CPUMatrix), *(biasGrad.m_CPUMatrix)),
                            m_GPUMatrix->BatchNormalizationBackward(*(in.m_GPUMatrix), *(grad.m_GPUMatrix), *(scale.m_GPUMatrix), blendFactor,
                                                                    *(saveMean.m_GPUMatrix), *(saveInvStdDev.m_GPUMatrix),
                                                                    *(scaleGrad.m_GPUMatrix), *(biasGrad.m_GPUMatrix)),
                            NOT_IMPLEMENTED,
                            NOT_IMPLEMENTED);
}

template <class ElemType>
void Matrix<ElemType>::RNNForward(const Matrix<ElemType> &inputX, const Matrix<ElemType> &paramW, size_t xDim, size_t yDim, const vector<size_t>& numSequencesForFrame, const RnnParameters& rnnParameters, Matrix<ElemType>& reserve, Matrix<ElemType>& workspace)
{
    DecideAndMoveToRightDevice(*this, inputX, paramW);
    // move reserve/workspace to the consensus device
    reserve._transferToDevice(GetDeviceId());
    workspace._transferToDevice(GetDeviceId());

    DISPATCH_MATRIX_ON_FLAG(this, this,
        NOT_IMPLEMENTED,
        m_GPUMatrix->RNNForward(*(inputX.m_GPUMatrix), *(paramW.m_GPUMatrix), xDim, yDim, numSequencesForFrame, rnnParameters, *(reserve.m_GPUMatrix), *(workspace.m_GPUMatrix)),
        NOT_IMPLEMENTED,
        NOT_IMPLEMENTED);
}

template <class ElemType>
void Matrix<ElemType>::RNNBackwardData(const Matrix<ElemType>& outputDY, const Matrix<ElemType>& paramW, Matrix<ElemType>& outputDX, const RnnParameters& rnnParameters, Matrix<ElemType>& reserve, Matrix<ElemType>& workspace)
{
    DecideAndMoveToRightDevice(*this, outputDY, paramW, outputDX);
    // move reserve/workspace to the consensus device
    reserve._transferToDevice(GetDeviceId());
    workspace._transferToDevice(GetDeviceId());
    DISPATCH_MATRIX_ON_FLAG(this, this,
        NOT_IMPLEMENTED,
        m_GPUMatrix->RNNBackwardData(*(outputDY.m_GPUMatrix), *(paramW.m_GPUMatrix), *(outputDX.m_GPUMatrix), rnnParameters, *(reserve.m_GPUMatrix), *(workspace.m_GPUMatrix)),
        NOT_IMPLEMENTED,
        NOT_IMPLEMENTED);
}

template <class ElemType>
void Matrix<ElemType>::RNNBackwardWeights(const Matrix<ElemType>& inputX, const Matrix<ElemType>& outputY, Matrix<ElemType>& dw, const RnnParameters& rnnParameters, Matrix<ElemType>& reserve, Matrix<ElemType>& workspace)
{
    DecideAndMoveToRightDevice(*this, inputX, outputY, dw);
    // move reserve/workspace to the consensus device
    reserve._transferToDevice(GetDeviceId());
    workspace._transferToDevice(GetDeviceId());
    DISPATCH_MATRIX_ON_FLAG(this,
        this,
        NOT_IMPLEMENTED,
        m_GPUMatrix->RNNBackwardWeights(*(inputX.m_GPUMatrix), *(outputY.m_GPUMatrix), *(dw.m_GPUMatrix), rnnParameters, *(reserve.m_GPUMatrix), *(workspace.m_GPUMatrix)),
        NOT_IMPLEMENTED,
        NOT_IMPLEMENTED);
}

#pragma region Static BLAS Functions

template <class ElemType>
void Matrix<ElemType>::SVD(const Matrix<ElemType>& A, Matrix<ElemType>& SIGMA, Matrix<ElemType>& U, Matrix<ElemType>& VT, Matrix<ElemType>& W)
{
    if (A.IsEmpty())
        LogicError("SVD:  the input matrix is empty.");

    DecideAndMoveToRightDevice(A, SIGMA, U);
    VT._transferToDevice(A.GetDeviceId());
    W._transferToDevice(A.GetDeviceId());

    SIGMA.SwitchToMatrixType(A.GetMatrixType(), A.GetFormat(), false);
    U.SwitchToMatrixType(A.GetMatrixType(), A.GetFormat(), false);
    VT.SwitchToMatrixType(A.GetMatrixType(), A.GetFormat(), false);
    W.SwitchToMatrixType(A.GetMatrixType(), A.GetFormat(), false);

    DISPATCH_MATRIX_ON_FLAG(&A, nullptr,
        {
            Matrix<ElemType> tA = A.DeepClone();
            CPUMatrix<ElemType>::SVD(*tA.m_CPUMatrix, *SIGMA.m_CPUMatrix, *U.m_CPUMatrix, *VT.m_CPUMatrix, *W.m_CPUMatrix);
            SIGMA.SetDataLocation(CPU);
            U.SetDataLocation(CPU);
            VT.SetDataLocation(CPU);
            W.SetDataLocation(CPU);
            // need to SetDataLocation() on all matrices we write to
        },
        { NOT_IMPLEMENTED; },
        { NOT_IMPLEMENTED; },
        { NOT_IMPLEMENTED; });
}

/// <summary>Matrix-matrix multiply with col-major matrices (a and b may be transposed): c = alpha * op(a) * op(b) + beta*c</summary>
/// <param name="alpha">Scalar</param>
/// <param name="a">Input matrix</param>
/// <param name="transposeA">Whether matrix a is transposed</param>
/// <param name="b">Input matrix</param>
/// <param name="transposeB">Whether matrix b is transposed</param>
/// <param name="beta">Scalar</param>
/// <param name="c">Resulting matrix, user is responsible for allocating this</param>
template <class ElemType>
void Matrix<ElemType>::MultiplyAndWeightedAdd(ElemType alpha, const Matrix<ElemType>& a, const bool transposeA, const Matrix<ElemType>& b, const bool transposeB,
                                              ElemType beta, Matrix<ElemType>& c)
{
    DecideAndMoveToRightDevice(a, b, c);

    if (c.GetDeviceId() < 0) // CPU
    {
        if (a.GetMatrixType() == MatrixType::SPARSE)
            NOT_IMPLEMENTED;
        if (b.GetMatrixType() == MatrixType::SPARSE)
        {
            if (c.GetMatrixType() == MatrixType::DENSE)
            {
                CPUSparseMatrix<ElemType>::MultiplyAndWeightedAdd(alpha, *a.m_CPUMatrix, transposeA, *b.m_CPUSparseMatrix, transposeB, beta, *c.m_CPUMatrix);
                c.SetDataLocation(CPU, DENSE);
            }
            else if (c.GetMatrixType() == MatrixType::SPARSE)
            {
                CPUSparseMatrix<ElemType>::MultiplyAndAdd(alpha, *a.m_CPUMatrix, transposeA, *b.m_CPUSparseMatrix, transposeB, *c.m_CPUSparseMatrix);
                c.SetDataLocation(CPU, SPARSE);
            }
            else
                NOT_IMPLEMENTED;
        }
        else
        {
            c.SwitchToMatrixType(MatrixType::DENSE, matrixFormatDense, false);
            CPUMatrix<ElemType>::MultiplyAndWeightedAdd(alpha, *a.m_CPUMatrix, transposeA, *b.m_CPUMatrix, transposeB, beta, *c.m_CPUMatrix);
            c.SetDataLocation(CPU, DENSE);
        }
    }
    else // GPU operations
    {
        if (a.m_matrixType == b.m_matrixType && b.m_matrixType == c.m_matrixType && a.m_matrixType == MatrixType::DENSE) // All dense
        {
            GPUMatrix<ElemType>::MultiplyAndWeightedAdd(alpha, *a.m_GPUMatrix, transposeA, *b.m_GPUMatrix, transposeB, beta, *c.m_GPUMatrix);
            c.SetDataLocation(GPU, DENSE);
        }
        else if (a.m_matrixType == MatrixType::SPARSE && b.m_matrixType == c.m_matrixType && b.m_matrixType == MatrixType::DENSE) // Sparse*Dense+Dense
        {
            GPUMatrix<ElemType> second = transposeB ? b.m_GPUMatrix->Transpose() : *b.m_GPUMatrix;
            GPUSparseMatrix<ElemType>::MultiplyAndWeightedAdd(alpha, *a.m_GPUSparseMatrix, transposeA, second, false, beta, *c.m_GPUMatrix);
            c.SetDataLocation(GPU, DENSE);
        }
        else if (a.m_matrixType == MatrixType::DENSE && b.m_matrixType == MatrixType::SPARSE && c.m_matrixType == MatrixType::DENSE) // Dense*Sparse + Dense
        {
            // if (b.m_GPUSparseMatrix->GetFormat() == MatrixFormat::matrixFormatSparseCSR)
            // {
            GPUSparseMatrix<ElemType>::MultiplyAndWeightedAdd(alpha, *a.m_GPUMatrix, transposeA, *b.m_GPUSparseMatrix, transposeB, beta, *c.m_GPUMatrix);
            // }
            // else
            // {
            //    GPUMatrix<ElemType> firstDummy = transposeA ? a.m_GPUMatrix->Transpose()*alpha : (*a.m_GPUMatrix)*alpha;
            //    GPUMatrix<ElemType> & first= firstDummy;                // GCC does not support mixing refs and non-refs
            //    GPUSparseMatrix<ElemType> secondDummy = transposeB ? b.m_GPUSparseMatrix->Transpose() : *b.m_GPUSparseMatrix;
            //    GPUSparseMatrix<ElemType> & second = secondDummy;
            //    if (beta==0)
            //    {
            //        GPUSparseMatrix<ElemType>::Multiply(first,second,*c.m_GPUMatrix);
            //    }
            //    else
            //    {
            //        Matrix<ElemType> tmp(c.GetNumRows(),c.GetNumCols(),(DEVICEID_TYPE)c.GetDeviceId());
            //        GPUSparseMatrix<ElemType>::Multiply(first,second,*tmp.m_GPUMatrix);
            //        c=tmp+c*beta;
            //    }
            // }
            c.SetDataLocation(GPU, DENSE);
        }
        else if (a.m_matrixType == MatrixType::DENSE && b.m_matrixType == MatrixType::SPARSE && c.m_matrixType == MatrixType::SPARSE) // h -> u0
        {
            // new GPU sparse matrix code
            GPUSparseMatrix<ElemType>::MultiplyAndAdd(alpha, *a.m_GPUMatrix, transposeA, *b.m_GPUSparseMatrix, transposeB, *c.m_GPUSparseMatrix);
            c.SetDataLocation(GPU, SPARSE);
        }
        else if (a.m_matrixType == b.m_matrixType && b.m_matrixType == c.m_matrixType && a.m_matrixType == MatrixType::SPARSE)
        {
            GPUSparseMatrix<ElemType> firstDummy = alpha == 1 ? *a.m_GPUSparseMatrix : (*a.m_GPUSparseMatrix) * alpha;
            GPUSparseMatrix<ElemType>& first = firstDummy; // By Malcolm.. gcc doesn't support auto
            if (beta == 0)
            {
                GPUSparseMatrix<ElemType>::Multiply(first, transposeA, *b.m_GPUSparseMatrix, transposeB, *c.m_GPUSparseMatrix);
                c.SetDataLocation(GPU, SPARSE);
            }
            else
            {
                GPUSparseMatrix<ElemType> tmp(b.m_GPUSparseMatrix->GetComputeDeviceId());
                GPUSparseMatrix<ElemType>::Multiply(first, transposeA, *b.m_GPUSparseMatrix, transposeB, tmp);
                *c.m_GPUSparseMatrix = tmp + (*c.m_GPUSparseMatrix) * beta;
                c.SetDataLocation(GPU, SPARSE);
            }
        }
        else if (a.m_matrixType == b.m_matrixType && a.m_matrixType == MatrixType::DENSE && c.m_matrixType == MatrixType::SPARSE)
        {
            GPUMatrix<ElemType> tmp(a.m_GPUMatrix->GetComputeDeviceId());
            GPUSparseMatrix<ElemType> tmpSparse(a.m_GPUMatrix->GetComputeDeviceId());
            GPUMatrix<ElemType>::MultiplyAndWeightedAdd(alpha, *a.m_GPUMatrix, transposeA, *b.m_GPUMatrix, transposeB, beta, tmp);
            tmpSparse.SetValue(tmp);
            *c.m_GPUSparseMatrix = tmpSparse + (*c.m_GPUSparseMatrix) * beta;
            c.SetDataLocation(GPU, SPARSE);
        }
        else
            NOT_IMPLEMENTED;
    }
}

template <class ElemType>
/*static*/ void Matrix<ElemType>::Multiply1x1AndWeightedAdd(ElemType alpha, const Matrix<ElemType>& a, const Matrix<ElemType>& b, ElemType beta, Matrix<ElemType>& c)
{
    // special case: a is a 1x1 matrix
    // The only alternative is to Get00Elements(), which makes things inefficient.
    if (a.GetNumElements() != 1)
        InvalidArgument("Multiply1x1AndWeightedAdd: first arg must be a scalar.");

    DISPATCH_MATRIX_ON_FLAG(&c,
                            nullptr,
                            CPUMatrix<ElemType>::Multiply1x1AndWeightedAdd(alpha, *a.m_CPUMatrix, *b.m_CPUMatrix, beta, *c.m_CPUMatrix),
                            GPUMatrix<ElemType>::Multiply1x1AndWeightedAdd(alpha, *a.m_GPUMatrix, *b.m_GPUMatrix, beta, *c.m_GPUMatrix),
                            NOT_IMPLEMENTED,
                            NOT_IMPLEMENTED);
}

/// <summary>Matrix-matrix multiply with col-major matrices (a and b may be transposed): c =  op(a) * op(b) + c</summary>
/// <param name="a">Input matrix</param>
/// <param name="transposeA">Whether matrix a is transposed</param>
/// <param name="b">Input matrix</param>
/// <param name="transposeB">Whether matrix b is transposed</param>
/// <param name="c">Resulting matrix, user is responsible for allocating this</param>
template <class ElemType>
void Matrix<ElemType>::MultiplyAndAdd(const Matrix<ElemType>& a, const bool transposeA, const Matrix<ElemType>& b, const bool transposeB,
                                      Matrix<ElemType>& c)
{
    return Matrix<ElemType>::MultiplyAndWeightedAdd(1.0, a, transposeA, b, transposeB, 1.0, c);
}

/// <summary>Matrix-matrix multiply with col-major matrices (a and b may be transposed): c =  op(a) * op(b)</summary>
/// <param name="a">Input matrix</param>
/// <param name="transposeA">Whether matrix a is transposed</param>
/// <param name="b">Input matrix</param>
/// <param name="transposeB">Whether matrix b is transposed</param>
/// <param name="c">Resulting matrix, user is responsible for allocating this</param>
template <class ElemType>
void Matrix<ElemType>::Multiply(const Matrix<ElemType>& a, const bool transposeA, const Matrix<ElemType>& b, const bool transposeB,
                                Matrix<ElemType>& c)
{
    return Matrix<ElemType>::MultiplyAndWeightedAdd(1.0, a, transposeA, b, transposeB, 0.0, c);
}

/// <summary>Matrix-matrix multiply with col-major matrices (a and b are not transposed): c =  a * b</summary>
/// <param name="a">Input matrix</param>
/// <param name="b">Input matrix</param>
/// <param name="c">Resulting matrix, user is responsible for allocating this</param>
template <class ElemType>
void Matrix<ElemType>::Multiply(const Matrix<ElemType>& a, const Matrix<ElemType>& b, Matrix<ElemType>& c)
{
    return Matrix<ElemType>::MultiplyAndWeightedAdd(1.0, a, false, b, false, 0.0, c);
}

/// <summary>1-D Convolution with col-major matrices (a and b may be transposed): c = alpha * op(a) * op(b) + beta*c. MultiplyAndWeightedAdd is just a special case of this.</summary>
/// <param name="alpha">Scalar</param>
/// <param name="a">Input matrix</param>
/// <param name="transposeA">Whether matrix a is transposed</param>
/// <param name="b">Input matrix</param>
/// <param name="transposeB">Whether matrix b is transposed</param>
/// <param name="beta">Scalar</param>
/// <param name="c">Resulting matrix, user is responsible for allocating this</param>
template <class ElemType>
void Matrix<ElemType>::ConvolveAndWeightedAdd(ElemType alpha, const Matrix<ElemType>& a, const bool transposeA, const Matrix<ElemType>& b, const bool transposeB,
                                              ElemType beta, Matrix<ElemType>& c, size_t numChannels, size_t horizontalSubsample, bool padding, bool channelwise)
{
    DecideAndMoveToRightDevice(a, b, c);

    if (c.GetDeviceId() >= 0 /*GPU*/ && a.GetMatrixType() == MatrixType::DENSE && b.GetMatrixType() == MatrixType::SPARSE && c.GetMatrixType() == MatrixType::DENSE)
    {
        GPUSparseMatrix<ElemType>::ConvolveAndWeightedAdd(alpha, *a.m_GPUMatrix, transposeA, *b.m_GPUSparseMatrix, transposeB, beta, *c.m_GPUMatrix, numChannels, horizontalSubsample, padding, channelwise);
    }
    else
    {
        NOT_IMPLEMENTED;
    }
}

/// <summary>Matrix-scalar multiply with col-major matrices: c = alpha * a + c</summary>
/// if a is a column vector, add to all columns of c
/// if a is a row vector, add to all rows of c
/// <param name="alpha">Scalar</param>
/// <param name="a">Input matrix</param>
/// <param name="c">Resulting matrix, user is responsible for allocating this</param>
template <class ElemType>
/*static*/ void Matrix<ElemType>::ScaleAndAdd(ElemType alpha, const Matrix<ElemType>& a, Matrix<ElemType>& c)
{
    if (a.IsEmpty() || c.IsEmpty())
        LogicError("ScaleAndAdd:  one of the input matrices is empty.");

    DecideAndMoveToRightDevice(c, a);

    if (a.GetMatrixType() == c.GetMatrixType())
    {
        DISPATCH_MATRIX_ON_FLAG(&c, &c,
            { CPUMatrix<ElemType>::ScaleAndAdd(alpha, *a.m_CPUMatrix, *c.m_CPUMatrix); },
            { GPUMatrix<ElemType>::ScaleAndAdd(alpha, *a.m_GPUMatrix, *c.m_GPUMatrix); },
            { NOT_IMPLEMENTED; },
            { GPUSparseMatrix<ElemType> b = move(*c.m_GPUSparseMatrix); GPUSparseMatrix<ElemType>::ScaleAndAdd(alpha, *a.m_GPUSparseMatrix, 1, b, *c.m_GPUSparseMatrix); });
    }
    else
    {
        DISPATCH_MATRIX_ON_FLAG(&c, nullptr,
            {
                CPUSparseMatrix<ElemType>::ScaleAndAdd(alpha, *a.m_CPUSparseMatrix, *c.m_CPUMatrix);
                c.SetDataLocation(CPU);
            },
            {
                if (a.m_GPUSparseMatrix->GetFormat() == MatrixFormat::matrixFormatSparseCSC)
                    GPUSparseMatrix<ElemType>::ScaleAndAdd(alpha, *a.m_GPUSparseMatrix, 1, *c.m_GPUMatrix, *c.m_GPUMatrix);
                else // new GPU sparse matrix code
                    GPUSparseMatrix<ElemType>::ScaleAndAdd(alpha, *a.m_GPUSparseMatrix, *c.m_GPUMatrix);
                c.SetDataLocation(GPU);
            },
            { NOT_IMPLEMENTED; },
            {
                c.m_GPUMatrix = make_shared<GPUMatrix<ElemType>>(c.m_GPUSparseMatrix->CopyToDenseMatrix());
                GPUSparseMatrix<ElemType>::ScaleAndAdd(alpha, *a.m_GPUMatrix, 1, *c.m_GPUSparseMatrix, *c.m_GPUMatrix);
                c.SetDataLocation(GPU, DENSE);
                c.m_GPUSparseMatrix = nullptr;
            });
    }
}

/// <summary>Matrix-scalar multiply with col-major matrices: c = alpha * a + beta * c</summary>
/// if a is a column vector, add to all columns of c
/// if a is a row vector, add to all rows of c
/// <param name="alpha">Scalar</param>
/// <param name="a">Input matrix</param>
/// <param name="beta">Scalar</param>
/// <param name="c">Resulting matrix, caller is responsible for allocating this</param>
template <class ElemType>
/*static*/ void Matrix<ElemType>::ScaleAndAdd(ElemType alpha, const Matrix<ElemType>& a, ElemType beta, Matrix<ElemType>& c)
{
    if (beta == 1)
        ScaleAndAdd(alpha, a, c);
    else if (beta == 0)
        Scale(alpha, a, c);
    else
    {
        ScaleAndAdd(alpha / beta, a, c); // c1=alpha/beta * a + c
        Scale(beta, c);                  // c/beta * beta
    }
}

// tensor swapping and addition: c <- keepWeight * b + scaleFactor * swap_dimensions(a, S, K)
// where
//  - a is interpreted as a tensor of dimension (D x S x M x K x T)         // column-major, as usual
//  - b and c as a tensor of dimension          (D x K x M x S x T)   // note: K and S swapped
// The main point of this function is to reshuffle a tensor w.r.t. two dimensions that get swapped in memory,
// but for gradients, we will need to add, hence the keepWeight.
// Notes:
//  - c and b may be the same (in-place operation is expressly allowed).
//  - D, M, and/or T may be 1. For example, D == M == T == 1 implements a 2D matrix transpose from (S x K) to (K x S).
//  - If keepWeight == 0, then b will just get overwritten (straight assignment, b may be uninitialized or contain NaNs).
//  - The original matrix dimensions are ignored except that sizes must match (rows x cols == D x S x M x K x T).
//    For diagnostics purposes, this function also enforces the rows % D == 0 and cols % T == 0, but this is not a functional requirement and can be removed if that helps.
//  - Dense matrices only.
// TODO: Handle these cases:
//  - no swapping happening  --just do a block copy
//  - swapping can be implemented by cuDNN  --do so
template <class ElemType>
/*static*/ void Matrix<ElemType>::TensorShuffleScaleAndAdd(ElemType keepWeight, const Matrix<ElemType>& a, size_t D, size_t S, size_t M, size_t K, size_t T, ElemType scaleFactor, const Matrix<ElemType>& b, Matrix<ElemType>& c)
{
    if (a.GetNumElements() != c.GetNumElements() || b.GetNumElements() != c.GetNumElements()) // allocations must match (but not dimensions, since we reinterpret the dimensions anyway)
        InvalidArgument("TensorShuffleScaleAndAdd: a, b, and c must have same number of elements.");
    if (c.IsEmpty()) // operating on empty minibatch slices is perfectly cromulent
        return;

    // sanity checks for current use cases--these are not strictly necessary and can be deleted
    if (a.GetNumRows() % D != 0 || b.GetNumRows() % D != 0 || c.GetNumRows() % D != 0)
        InvalidArgument("TensorShuffleScaleAndAdd: a, b, and c are meant to have a row dimension that is a multiple of D.");
    if (a.GetNumCols() % T != 0 || b.GetNumCols() % T != 0 || c.GetNumCols() % T != 0)
        InvalidArgument("TensorShuffleScaleAndAdd: a, b, and c are meant to have a column dimension that is a multiple of T.");

    DecideAndMoveToRightDevice(a, b, c);

    DISPATCH_MATRIX_ON_FLAG(&c,
                            nullptr,
                            CPUMatrix<ElemType>::TensorShuffleScaleAndAdd(keepWeight, *a.m_CPUMatrix, D, S, M, K, T, scaleFactor, *b.m_CPUMatrix, *c.m_CPUMatrix),
                            GPUMatrix<ElemType>::TensorShuffleScaleAndAdd(keepWeight, *a.m_GPUMatrix, D, S, M, K, T, scaleFactor, *b.m_GPUMatrix, *c.m_GPUMatrix),
                            NOT_IMPLEMENTED,
                            GPUSparseMatrix<ElemType>::TensorShuffleScaleAndAdd(keepWeight, *a.m_GPUSparseMatrix, D, S, M, K, T, scaleFactor, *b.m_GPUSparseMatrix, *c.m_GPUSparseMatrix));
}

/// <summary>c += alpha * (a-b)</summary>
/// if a, b, c  must have same dim
/// <param name="alpha">Scalar</param>
/// <param name="a">Input matrix</param>
/// <param name="b">Input matrix</param>
/// <param name="c">Resulting matrix, user is responsible for allocating this</param>
template <class ElemType>
void Matrix<ElemType>::AddScaledDifference(const ElemType alpha, const Matrix<ElemType>& a, const Matrix<ElemType>& b, Matrix<ElemType>& c)
{
    DecideAndMoveToRightDevice(c, a, b);
    if (!(a.GetMatrixType() == b.GetMatrixType() && a.GetMatrixType() == c.GetMatrixType()))
        NOT_IMPLEMENTED;

    DISPATCH_MATRIX_ON_FLAG(&c,
                            &c,
                            CPUMatrix<ElemType>::AddScaledDifference(alpha, *a.m_CPUMatrix, *b.m_CPUMatrix, *c.m_CPUMatrix),
                            GPUMatrix<ElemType>::AddScaledDifference(alpha, *a.m_GPUMatrix, *b.m_GPUMatrix, *c.m_GPUMatrix),
                            NOT_IMPLEMENTED,
                            NOT_IMPLEMENTED);
}

/// <summary> c = alpha * (a-b)</summary>
/// if a, b, c  must have same dim
/// <param name="alpha">Scalar</param>
/// <param name="a">Input matrix</param>
/// <param name="b">Input matrix</param>
/// <param name="c">Resulting matrix, user is responsible for allocating this</param>
template <class ElemType>
void Matrix<ElemType>::AssignScaledDifference(const ElemType alpha, const Matrix<ElemType>& a, const Matrix<ElemType>& b, Matrix<ElemType>& c)
{
    DecideAndMoveToRightDevice(a, b, c);

    if (!(a.GetMatrixType() == b.GetMatrixType()))
        NOT_IMPLEMENTED;

    c.SwitchToMatrixType(a.GetMatrixType(), a.GetFormat(), false);

    DISPATCH_MATRIX_ON_FLAG(&c,
                            &c,
                            CPUMatrix<ElemType>::AssignScaledDifference(alpha, *a.m_CPUMatrix, *b.m_CPUMatrix, *c.m_CPUMatrix),
                            GPUMatrix<ElemType>::AssignScaledDifference(alpha, *a.m_GPUMatrix, *b.m_GPUMatrix, *c.m_GPUMatrix),
                            NOT_IMPLEMENTED,
                            NOT_IMPLEMENTED);
}

/// <summary>c += alpha * (a-b)</summary>
/// if a, b, c  must have same dim
/// <param name="alpha">Scalar</param>
/// <param name="a">Input matrix</param>
/// <param name="b">Input matrix</param>
/// <param name="c">Resulting matrix, user is responsible for allocating this</param>
template <class ElemType>
void Matrix<ElemType>::AddScaledDifference(const Matrix<ElemType>& alpha, const Matrix<ElemType>& a, const Matrix<ElemType>& b, Matrix<ElemType>& c)
{
    DecideAndMoveToRightDevice(c, a, b);
    alpha._transferToDevice(c.GetDeviceId());

    if (!(a.GetMatrixType() == b.GetMatrixType() && a.GetMatrixType() == c.GetMatrixType() && a.GetMatrixType() == alpha.GetMatrixType()))
        NOT_IMPLEMENTED;

    DISPATCH_MATRIX_ON_FLAG(&c,
                            &c,
                            CPUMatrix<ElemType>::AddScaledDifference(*alpha.m_CPUMatrix, *a.m_CPUMatrix, *b.m_CPUMatrix, *c.m_CPUMatrix),
                            GPUMatrix<ElemType>::AddScaledDifference(*alpha.m_GPUMatrix, *a.m_GPUMatrix, *b.m_GPUMatrix, *c.m_GPUMatrix),
                            NOT_IMPLEMENTED,
                            NOT_IMPLEMENTED);
}

/// <summary> c = alpha * (a-b)</summary>
/// if a, b, c  must have same dim
/// <param name="alpha">Scalar</param>
/// <param name="a">Input matrix</param>
/// <param name="b">Input matrix</param>
/// <param name="c">Resulting matrix, user is responsible for allocating this</param>
template <class ElemType>
void Matrix<ElemType>::AssignScaledDifference(const Matrix<ElemType>& alpha, const Matrix<ElemType>& a, const Matrix<ElemType>& b, Matrix<ElemType>& c)
{
    DecideAndMoveToRightDevice(a, b, alpha);
    c._transferToDevice(a.GetDeviceId());

    if (!(a.GetMatrixType() == b.GetMatrixType() && a.GetMatrixType() == alpha.GetMatrixType()))
        NOT_IMPLEMENTED;

    c.SwitchToMatrixType(a.GetMatrixType(), a.GetFormat(), false);

    DISPATCH_MATRIX_ON_FLAG(&c,
                            nullptr,
                            CPUMatrix<ElemType>::AssignScaledDifference(*alpha.m_CPUMatrix, *a.m_CPUMatrix, *b.m_CPUMatrix, *c.m_CPUMatrix),
                            GPUMatrix<ElemType>::AssignScaledDifference(*alpha.m_GPUMatrix, *a.m_GPUMatrix, *b.m_GPUMatrix, *c.m_GPUMatrix),
                            NOT_IMPLEMENTED,
                            NOT_IMPLEMENTED);
}

//c[ci,cj] += a[ai,aj]
template <class ElemType>
void Matrix<ElemType>::AddElementToElement(const Matrix<ElemType>& a, const size_t ai, const size_t aj, Matrix<ElemType>& c, const size_t ci, const size_t cj)
{
    DecideAndMoveToRightDevice(c, a);

    if (c.GetMatrixType() != a.GetMatrixType())
        NOT_IMPLEMENTED;

    DISPATCH_MATRIX_ON_FLAG(&c,
                            &c,
                            CPUMatrix<ElemType>::AddElementToElement(1, *a.m_CPUMatrix, ai, aj, *c.m_CPUMatrix, ci, cj),
                            GPUMatrix<ElemType>::AddElementToElement(1, *a.m_GPUMatrix, ai, aj, *c.m_GPUMatrix, ci, cj),
                            NOT_IMPLEMENTED,
                            NOT_IMPLEMENTED);
}

//c[ci,cj] = a[ai,aj]
template <class ElemType>
void Matrix<ElemType>::AssignElementToElement(const Matrix<ElemType>& a, const size_t ai, const size_t aj, Matrix<ElemType>& c, const size_t ci, const size_t cj)
{
    DecideAndMoveToRightDevice(c, a);

    if (c.GetMatrixType() != a.GetMatrixType())
        NOT_IMPLEMENTED;

    DISPATCH_MATRIX_ON_FLAG(&c,
                            &c,
                            CPUMatrix<ElemType>::AddElementToElement(0, *a.m_CPUMatrix, ai, aj, *c.m_CPUMatrix, ci, cj),
                            GPUMatrix<ElemType>::AddElementToElement(0, *a.m_GPUMatrix, ai, aj, *c.m_GPUMatrix, ci, cj),
                            NOT_IMPLEMENTED,
                            NOT_IMPLEMENTED);
}

//for each column of this, we add row slice of a starting from startIndex
template <class ElemType>
void Matrix<ElemType>::MinusOneAt(Matrix<ElemType>& a, const size_t position)
{
    DISPATCH_MATRIX_ON_FLAG(&a,
                            &a,
                            CPUMatrix<ElemType>::MinusOneAt(*a.m_CPUMatrix, position),
                            GPUMatrix<ElemType>::MinusOneAt(*a.m_GPUMatrix, position),
                            NOT_IMPLEMENTED,
                            NOT_IMPLEMENTED);
}

/// <summary>Matrix-scalar multiply with col-major matrices: c = alpha * a</summary>
/// <param name="alpha">Scalar</param>
/// <param name="a">Input matrix</param>
/// <param name="c">Resulting matrix, user is responsible for allocating this</param>
template <class ElemType>
void Matrix<ElemType>::Scale(ElemType alpha, const Matrix<ElemType>& a, Matrix<ElemType>& c)
{
    DecideAndMoveToRightDevice(c, a);

    c.SwitchToMatrixType(a.GetMatrixType(), a.GetFormat(), false);

    if (alpha == 0)
    {
        c.Resize(a);
        c.SetValue(0); // this is a little faster, and also does not propagate NaNs, which we'd expect from 'beta' parameters
        return;
    }
    else
        DISPATCH_MATRIX_ON_FLAG(&c,
                                &c,
                                CPUMatrix<ElemType>::Scale(alpha, *a.m_CPUMatrix, *c.m_CPUMatrix),
                                GPUMatrix<ElemType>::Scale(alpha, *a.m_GPUMatrix, *c.m_GPUMatrix),
                                NOT_IMPLEMENTED, * c.m_GPUSparseMatrix = (*a.m_GPUSparseMatrix) * alpha);
}

/// <summary>Matrix-scalar multiply with col-major matrices: a = alpha * a</summary>
/// <param name="alpha">Scalar</param>
/// <param name="a">Input matrix</param>
template <class ElemType>
void Matrix<ElemType>::Scale(ElemType alpha, Matrix<ElemType>& a)
{
    if (alpha == 0)
        a.SetValue(0); // this is a little faster, and also does not propagate NaNs, which we'd expect from 'beta' parameters
    else if (a.IsEmpty())
        return;
    else
        DISPATCH_MATRIX_ON_FLAG(&a,
                                &a,
                                CPUMatrix<ElemType>::Scale(alpha, *a.m_CPUMatrix),
                                GPUMatrix<ElemType>::Scale(alpha, *a.m_GPUMatrix),
                                NOT_IMPLEMENTED,
                                GPUSparseMatrix<ElemType>::Scale(alpha, *a.m_GPUSparseMatrix));
}

/// <summary>Matrix scalar matrix multiply with col-major matrices: a = alpha[0,0] * a</summary>
/// <param name="alpha">1x1 matrix</param>
/// <param name="a">Input matrix</param>
template <class ElemType>
void Matrix<ElemType>::Scale(const Matrix<ElemType>& alpha, Matrix<ElemType>& a)
{
    if (a.IsEmpty())
        return;

    DecideAndMoveToRightDevice(a, alpha);

    if (a.GetMatrixType() != alpha.GetMatrixType())
        NOT_IMPLEMENTED;

    DISPATCH_MATRIX_ON_FLAG(&a,
                            nullptr,
                            CPUMatrix<ElemType>::Scale(*alpha.m_CPUMatrix, *a.m_CPUMatrix),
                            GPUMatrix<ElemType>::Scale(*alpha.m_GPUMatrix, *a.m_GPUMatrix),
                            NOT_IMPLEMENTED,
                            NOT_IMPLEMENTED);
}

template <class ElemType>
void Matrix<ElemType>::InnerProduct(const Matrix<ElemType>& a, const Matrix<ElemType>& b, Matrix<ElemType>& c, const bool isColWise)
{
    if (a.IsEmpty() || b.IsEmpty())
        LogicError("InnerProduct:  one of the input matrix is empty.");

    DecideAndMoveToRightDevice(a, b, c);

    if (a.GetMatrixType() != b.GetMatrixType())
        NOT_IMPLEMENTED;

    c.SwitchToMatrixType(a.GetMatrixType(), a.GetFormat(), false);

    DISPATCH_MATRIX_ON_FLAG(&c,
                            &c,
                            CPUMatrix<ElemType>::InnerProduct(*a.m_CPUMatrix, *b.m_CPUMatrix, *c.m_CPUMatrix, isColWise),
                            GPUMatrix<ElemType>::InnerProduct(*a.m_GPUMatrix, *b.m_GPUMatrix, *c.m_GPUMatrix, isColWise),
                            NOT_IMPLEMENTED,
                            NOT_IMPLEMENTED);
}

template <class ElemType>
ElemType Matrix<ElemType>::InnerProductOfMatrices(const Matrix<ElemType>& a, const Matrix<ElemType>& b)
{
    if (a.IsEmpty() || b.IsEmpty())
        LogicError("InnerProductOfMatrices:  one of the input matrices is empty.");

    DecideAndMoveToRightDevice(a, b);

    if (a.GetMatrixType() == b.GetMatrixType())
    {
        DISPATCH_MATRIX_ON_FLAG(&a,
                                nullptr,
                                return CPUMatrix<ElemType>::InnerProductOfMatrices(*a.m_CPUMatrix, *b.m_CPUMatrix),
                                return GPUMatrix<ElemType>::InnerProductOfMatrices(*a.m_GPUMatrix, *b.m_GPUMatrix),
                                NOT_IMPLEMENTED,
                                NOT_IMPLEMENTED);
    }
    else
    {
        DISPATCH_MATRIX_ON_FLAG(&a,
                                nullptr,
                                NOT_IMPLEMENTED,
                                return GPUSparseMatrix<ElemType>::InnerProductOfMatrices(*a.m_GPUMatrix, *b.m_GPUSparseMatrix),
                                NOT_IMPLEMENTED,
                                return GPUSparseMatrix<ElemType>::InnerProductOfMatrices(*a.m_GPUSparseMatrix, *b.m_GPUMatrix));
    }
}

template <class ElemType>
Matrix<ElemType>& Matrix<ElemType>::AssignInnerProductOfMatrices(const Matrix<ElemType>& a, const Matrix<ElemType>& b)
{
    if (a.IsEmpty() || b.IsEmpty())
        LogicError("InnerProductOfMatrices:  one of the input matrices is empty.");

    Resize(1, 1);

    DecideAndMoveToRightDevice(a, b, *this);

    if (a.GetMatrixType() == b.GetMatrixType())
    {
        SwitchToMatrixType(a.GetMatrixType(), a.GetFormat(), false);

        DISPATCH_MATRIX_ON_FLAG(&a,
                                this,
                                m_CPUMatrix->SetValue(CPUMatrix<ElemType>::InnerProductOfMatrices(*a.m_CPUMatrix, *b.m_CPUMatrix)),
                                m_GPUMatrix->AssignInnerProductOfMatrices(*a.m_GPUMatrix, *b.m_GPUMatrix),
                                NOT_IMPLEMENTED,
                                NOT_IMPLEMENTED);
    }
    else
    {
        NOT_IMPLEMENTED;
    }

    return *this;
}

template <class ElemType>
void Matrix<ElemType>::ElementWisePower(ElemType alpha, const Matrix<ElemType>& a, Matrix<ElemType>& c)
{
    if (a.IsEmpty())
        return;

    DecideAndMoveToRightDevice(a, c);
    c.SwitchToMatrixType(a.GetMatrixType(), a.GetFormat(), false);

    DISPATCH_MATRIX_ON_FLAG(&c,
                            nullptr,
                            CPUMatrix<ElemType>::ElementWisePower(alpha, *a.m_CPUMatrix, *c.m_CPUMatrix),
                            GPUMatrix<ElemType>::ElementWisePower(alpha, *a.m_GPUMatrix, *c.m_GPUMatrix),
                            NOT_IMPLEMENTED,
                            GPUSparseMatrix<ElemType>::ElementWisePower(alpha, *a.m_GPUSparseMatrix, *c.m_GPUSparseMatrix));
}

template <class ElemType>
bool Matrix<ElemType>::AreEqual(const Matrix<ElemType>& a, const Matrix<ElemType>& b, const ElemType threshold /*= 1e-8*/)
{
    if (a.GetNumRows() != b.GetNumRows() || a.GetNumCols() != b.GetNumCols())
        return false;

    DecideAndMoveToRightDevice(a, b);

    if (a.GetMatrixType() == b.GetMatrixType())
    {
        DISPATCH_MATRIX_ON_FLAG(&a,
                                nullptr,
                                return CPUMatrix<ElemType>::AreEqual(*a.m_CPUMatrix, *b.m_CPUMatrix, threshold),
                                return GPUMatrix<ElemType>::AreEqual(*a.m_GPUMatrix, *b.m_GPUMatrix, threshold),
                                return CPUSparseMatrix<ElemType>::AreEqual(*a.m_CPUSparseMatrix, *b.m_CPUSparseMatrix, threshold),
                                return GPUSparseMatrix<ElemType>::AreEqual(*a.m_GPUSparseMatrix, *b.m_GPUSparseMatrix, threshold));
    }
    else
    {
        DISPATCH_MATRIX_ON_FLAG(&a,
                                nullptr,
                                NOT_IMPLEMENTED;
                                return false,
                                       return GPUSparseMatrix<ElemType>::AreEqual(*a.m_GPUMatrix, *b.m_GPUSparseMatrix, threshold),
                                       NOT_IMPLEMENTED;
                                return false,
                                       return GPUSparseMatrix<ElemType>::AreEqual(*a.m_GPUSparseMatrix, *b.m_GPUMatrix, threshold));
    }
}

template <class ElemType>
bool Matrix<ElemType>::HasElement(const Matrix<ElemType>& a, const ElemType value)
{
    if (a.IsEmpty())
        return false;

    DISPATCH_MATRIX_ON_FLAG(&a,
                            &a,
                            return CPUMatrix<ElemType>::HasElement(*a.m_CPUMatrix, value),
                            return GPUMatrix<ElemType>::HasElement(*a.m_GPUMatrix, value),
                            NOT_IMPLEMENTED;
                            return false,
                                   NOT_IMPLEMENTED;
                            return false);
}

// diagnostics helper to check if matrix has a NaN
// This is very slow.
template <class ElemType>
bool Matrix<ElemType>::HasNan(const char* name) const
{
    // Not implemented for sparse matrices.
    // Return false as a workaround to at
    // least evaluate the dense matrices.
    if (m_matrixType == MatrixType::SPARSE)
        return false;

    if (IsEmpty())
        return false;

    // if GPU then first detect NaN there, will be faster
    if (GetDeviceId() != CPUDEVICE)
    {
        Matrix<ElemType> sum(GetDeviceId());
        sum.AssignSumOfElements(*this);
        auto x = sum.Get00Element();
        if (!std::isnan(x))
            return false;
    }

    // const auto & us = *this;
    const Matrix<ElemType>& us = *this;

    foreach_coord (i, j, us)
        if (std::isnan(us(i, j)))
        {
            fprintf(stderr, "HasNan: NaN detected at %s (%ld,%ld) in (%d,%d) matrix\n", name, i, j, (int) GetNumRows(), (int) GetNumCols());
            return true;
        }
    return false;
}
#define CheckNan(m) m.HasNan(#m)

// another diagnostics helper to check if matrix has a NaN
// This is used at load and save time. This test is slow.

template <class ElemType>
size_t Matrix<ElemType>::CountNanInf() const
{
    const auto& us = *this;
    size_t n = 0; // number of NaNs/INF found
    foreach_coord (i, j, us)
    {
        auto val = us(i, j);
        if (std::isnan(val) || !std::isfinite(val))
            n++;
    }
    return n;
}

// TODO: these are scalar operations--why are they in Matrix?
template <class ElemType>
ElemType Matrix<ElemType>::Exp10(ElemType num)
{
    return (ElemType) exp(num * 2.302585093);
}

template <class ElemType>
ElemType Matrix<ElemType>::Mod(ElemType x, ElemType y)
{
    assert(y > 0);
    if (y <= 0)
        LogicError("y is smaller than zero");

    return x - y * floor(x / y);
}

// TODO: use static LogAdd() as defined in TensorOps.h
//       Not doing this currently because that one uses ElemType for all ops, while this one uses double inside. Must compare before making this change.
template <class ElemType>
ElemType Matrix<ElemType>::LogAdd(ElemType x, ElemType y)
{
    ElemType temp, diff, z;

    if (x < y)
    {
        temp = x;
        x = y;
        y = temp; // TODO: ::swap(x,y)?
    }
    diff = y - x;
    if (diff < MINLOGEXP)
    {
        return (ElemType)((x < LSMALL) ? LZERO : x);
    }
    else
    {
        z = exp(diff);
        return (ElemType)(x + log(1.0 + z));
    }
}

//Matrix<ElemType>& Matrix<ElemType>::Shift(const Matrix<ElemType>& a, size_t shift)
//[this]= (a right shift by n), padded with zeros
// shift left, shift needs to be negative value
// shift right, shift needs to be positive value
// BUGBUG: Leaves uninitialized values in the opened-up columns.
template <class ElemType>
Matrix<ElemType>& Matrix<ElemType>::Shift(const Matrix<ElemType>& a, int shift)
{
    if (a.IsEmpty())
        LogicError("Shift: Matrix is empty.");
    else
        LogicError("Shift: BUGBUG This function currently leaves uninitialized values. Fix the code or contact fseide@microsoft.com.");

    auto& us = *this;
    if (this != &a)
    {
        Resize(a.GetNumRows(), a.GetNumCols());
    }

    long n = (long) GetNumCols();

    if (shift >= 0 && shift < n)
        us.ColumnSlice(shift, n - shift).AssignValuesOf(a.ColumnSlice(0, n - shift));
    if (shift < 0 && shift > -n)
        us.ColumnSlice(0, n + shift).AssignValuesOf(a.ColumnSlice(-shift, n + shift));
    return *this;
}

template <class ElemType>
Matrix<ElemType>& Matrix<ElemType>::AssignElementProductOfWithShiftNeg(const Matrix<ElemType>& a, const Matrix<ElemType>& b, size_t shift, size_t negnumber)
{
    if (a.IsEmpty() || b.IsEmpty())
        LogicError("AssignElementProductOfWithShiftNeg: Matrix is empty.");

    assert(a.GetNumRows() == b.GetNumRows() && a.GetNumCols() == b.GetNumCols());
    if (!(a.GetNumRows() == b.GetNumRows() && a.GetNumCols() == b.GetNumCols()))
        InvalidArgument("The input matrix dimensions do not match.");

    if (a.GetNumRows() != 1)
        InvalidArgument("AssignElementProductOfWithShiftNeg: The input matrix must be a row vector.");

    DecideAndMoveToRightDevice(a, b, *this);
    if (!(a.GetMatrixType() == b.GetMatrixType()))
        NOT_IMPLEMENTED;

    SwitchToMatrixType(a.GetMatrixType(), a.GetFormat(), false);

    DISPATCH_MATRIX_ON_FLAG(this,
                            this,
                            m_CPUMatrix->AssignElementProductOfWithShiftNeg(*a.m_CPUMatrix, *b.m_CPUMatrix, shift, negnumber),
                            m_GPUMatrix->AssignElementProductOfWithShiftNeg(*a.m_GPUMatrix, *b.m_GPUMatrix, shift, negnumber),
                            NOT_IMPLEMENTED,
                            NOT_IMPLEMENTED);
    return *this;
}

template <class ElemType>
Matrix<ElemType>& Matrix<ElemType>::AssignInnerProductOfWithShiftNeg(const Matrix<ElemType>& a, const Matrix<ElemType>& b, const bool isColWise, size_t shift, size_t negnumber)
{
    InnerProductWithShiftNeg(a, b, *this, isColWise, shift, negnumber);
    return *this;
}

template <class ElemType>
void Matrix<ElemType>::InnerProductWithShiftNeg(const Matrix<ElemType>& a, const Matrix<ElemType>& b, Matrix<ElemType>& c, const bool isColWise, size_t shift, size_t negnumber)
{
    if (a.IsEmpty() || b.IsEmpty())
        LogicError("InnerProduct:  one of the input matrix is empty.");

    DecideAndMoveToRightDevice(a, b, c);

    if (a.GetMatrixType() != b.GetMatrixType())
        NOT_IMPLEMENTED;

    c.SwitchToMatrixType(a.GetMatrixType(), a.GetFormat(), false);

    DISPATCH_MATRIX_ON_FLAG(&c,
                            &c,
                            CPUMatrix<ElemType>::InnerProductWithShiftNeg(*a.m_CPUMatrix, *b.m_CPUMatrix, *c.m_CPUMatrix, isColWise, shift, negnumber),
                            GPUMatrix<ElemType>::InnerProductWithShiftNeg(*a.m_GPUMatrix, *b.m_GPUMatrix, *c.m_GPUMatrix, shift, negnumber),
                            NOT_IMPLEMENTED,
                            NOT_IMPLEMENTED);
}

template <class ElemType>
Matrix<ElemType>& Matrix<ElemType>::GetARowByIndex(const Matrix<ElemType>& a, size_t index)
{
    if (a.IsEmpty())
        LogicError("GetARowByIndex: Matrix is empty.");

    // WARNING: a and this must have same type
    if (!(GetMatrixType() == a.GetMatrixType()))
        NOT_IMPLEMENTED;

    SwitchToMatrixType(a.GetMatrixType(), a.GetFormat(), false);

    DISPATCH_MATRIX_ON_FLAG(this,
                            this,
                            m_CPUMatrix->GetARowByIndex(*a.m_CPUMatrix, index),
                            m_GPUMatrix->GetARowByIndex(*a.m_GPUMatrix, index),
                            NOT_IMPLEMENTED,
                            NOT_IMPLEMENTED);

    return *this;
}

template <class ElemType>
void Matrix<ElemType>::ConductRowElementMultiplyWithShift(const Matrix<ElemType>& a, const Matrix<ElemType>& b, Matrix<ElemType>& c, size_t shift, bool bFirstmatrixfixed)
{
    if (a.IsEmpty() || b.IsEmpty())
        LogicError("InnerProduct:  one of the input matrix is empty.");

    DecideAndMoveToRightDevice(a, b, c);

    if (a.GetMatrixType() != b.GetMatrixType())
        NOT_IMPLEMENTED;

    c.SwitchToMatrixType(a.GetMatrixType(), a.GetFormat(), false);

    DISPATCH_MATRIX_ON_FLAG(&c,
                            &c,
                            CPUMatrix<ElemType>::ConductRowElementMultiplyWithShift(*a.m_CPUMatrix, *b.m_CPUMatrix, *c.m_CPUMatrix, shift, bFirstmatrixfixed),
                            GPUMatrix<ElemType>::ConductRowElementMultiplyWithShift(*a.m_GPUMatrix, *b.m_GPUMatrix, *c.m_GPUMatrix, shift, bFirstmatrixfixed),
                            NOT_IMPLEMENTED,
                            NOT_IMPLEMENTED);
}

template <class ElemType>
Matrix<ElemType>& Matrix<ElemType>::AssignElementProductOfWithShift(const Matrix<ElemType>& a, const Matrix<ElemType>& b, size_t shift)
{
    if (a.IsEmpty() || b.IsEmpty())
        LogicError("AssignElementProductOfWithShift: Matrix is empty.");

    assert(a.GetNumRows() == b.GetNumRows() && a.GetNumCols() == b.GetNumCols());
    if (!(a.GetNumRows() == b.GetNumRows() && a.GetNumCols() == b.GetNumCols()))
        InvalidArgument("The input matrix dimensions do not match.");

    if (a.GetNumRows() != 1)
        InvalidArgument("AssignElementProductOfWithShiftNeg: The input matrix must be a row vector.");

    DecideAndMoveToRightDevice(a, b, *this);
    if (!(a.GetMatrixType() == b.GetMatrixType()))
        NOT_IMPLEMENTED;

    SwitchToMatrixType(a.GetMatrixType(), a.GetFormat(), false);

    DISPATCH_MATRIX_ON_FLAG(this,
                            this,
                            m_CPUMatrix->AssignElementProductOfWithShift(*a.m_CPUMatrix, *b.m_CPUMatrix, shift),
                            m_GPUMatrix->AssignElementProductOfWithShift(*a.m_GPUMatrix, *b.m_GPUMatrix, shift),
                            NOT_IMPLEMENTED,
                            NOT_IMPLEMENTED);
    return *this;
}

template <class ElemType>
void Matrix<ElemType>::RCRFBackwardCompute(const Matrix<ElemType>& alpha, Matrix<ElemType>& beta,
                                           Matrix<ElemType>& functionValues, const Matrix<ElemType>& lbls,
                                           const Matrix<ElemType>& pos_scores, const Matrix<ElemType>& pair_scores, const int shift)
{
    DecideAndMoveToRightDevice(alpha, beta);
    functionValues._transferToDevice(alpha.GetDeviceId());
    beta._transferToDevice(alpha.GetDeviceId());

    DISPATCH_MATRIX_ON_FLAG(&alpha,
                            &beta,
                            CPUMatrix<ElemType>::RCRFBackwardCompute(
                                *alpha.m_CPUMatrix,
                                *beta.m_CPUMatrix,
                                *lbls.m_CPUMatrix,
                                *pair_scores.m_CPUMatrix),
                            GPUMatrix<ElemType>::RCRFBackwardCompute(
                                *alpha.m_GPUMatrix,
                                *beta.m_GPUMatrix,
                                *lbls.m_GPUMatrix,
                                *pos_scores.m_GPUMatrix,
                                *pair_scores.m_GPUMatrix, shift),
                            NOT_IMPLEMENTED,
                            NOT_IMPLEMENTED);
}

template <class ElemType>
void Matrix<ElemType>::RCRFTransGrdCompute(const Matrix<ElemType>& lbls,
                                           const Matrix<ElemType>& alpha,
                                           const Matrix<ElemType>& beta,
                                           const Matrix<ElemType>& pair_scores,
                                           Matrix<ElemType>& grd,
                                           const int startLbl,
                                           const int shift)
{
    DecideAndMoveToRightDevice(alpha, grd);
    grd._transferToDevice(alpha.GetDeviceId());

    DISPATCH_MATRIX_ON_FLAG(&alpha,
                            &grd,
                            CPUMatrix<ElemType>::RCRFTransGrdCompute(
                                *lbls.m_CPUMatrix,
                                *alpha.m_CPUMatrix,
                                *beta.m_CPUMatrix,
                                *pair_scores.m_CPUMatrix,
                                *grd.m_CPUMatrix),
                            GPUMatrix<ElemType>::RCRFTransGrdCompute(
                                *lbls.m_GPUMatrix,
                                *alpha.m_GPUMatrix,
                                *beta.m_GPUMatrix,
                                *pair_scores.m_GPUMatrix,
                                *grd.m_GPUMatrix,
                                startLbl,
                                shift),
                            NOT_IMPLEMENTED,
                            NOT_IMPLEMENTED);
}

template <class ElemType>
Matrix<ElemType>& Matrix<ElemType>::DropFrame(const Matrix<ElemType>& label, const Matrix<ElemType>& gamma, const ElemType& threshhold)
{
    DecideAndMoveToRightDevice(*this, label, gamma);

    if (label.GetNumCols() != gamma.GetNumCols() || label.GetNumRows() != gamma.GetNumRows())
        LogicError("DropFrame: label matrix is not in the same size as gamm matrix.");
    SwitchToMatrixType(label.GetMatrixType(), label.GetFormat(), false);

    DISPATCH_MATRIX_ON_FLAG(this,
                            this,
                            m_CPUMatrix->DropFrame(*label.m_CPUMatrix, *gamma.m_CPUMatrix, threshhold),
                            m_GPUMatrix->DropFrame(*label.m_GPUMatrix, *gamma.m_GPUMatrix, threshhold),
                            NOT_IMPLEMENTED,
                            NOT_IMPLEMENTED);

    return *this;
}

/// <summary> c = alpha * (a-b)</summary>
/// if a, b, c  must have same dim
/// <param name="alpha">Scalar</param>
/// <param name="a">Input matrix</param>
/// <param name="b">Input matrix</param>
/// <param name="c">Resulting matrix, user is responsible for allocating this</param>
template <class ElemType>
Matrix<ElemType>& Matrix<ElemType>::AssignSequenceError(const ElemType hsmoothingWeight, const Matrix<ElemType>& label,
                                                        const Matrix<ElemType>& dnnoutput, const Matrix<ElemType>& gamma, ElemType alpha)
{
    DecideAndMoveToRightDevice(label, dnnoutput, gamma);

    if (!(label.GetMatrixType() == gamma.GetMatrixType()))
        NOT_IMPLEMENTED;

    SwitchToMatrixType(label.GetMatrixType(), label.GetFormat(), false);

    DISPATCH_MATRIX_ON_FLAG(this,
                            this,
                            m_CPUMatrix->AssignSequenceError(hsmoothingWeight, *label.m_CPUMatrix, *dnnoutput.m_CPUMatrix, *gamma.m_CPUMatrix, alpha),
                            m_GPUMatrix->AssignSequenceError(hsmoothingWeight, *label.m_GPUMatrix, *dnnoutput.m_GPUMatrix, *gamma.m_GPUMatrix, alpha),
                            NOT_IMPLEMENTED,
                            NOT_IMPLEMENTED);
    return *this;
}
#pragma endregion Static BLAS Functions

// TensorView currently does not interface with sparse matrices. For now, we just catch this and throw.
template <class ElemType>
static bool VerifyIsDense(const Matrix<ElemType>& a)
{
    if (a.GetMatrixType() != DENSE)
        RuntimeError("TensorOp: Tensor operations are currently not supported for sparse matrices.");
    return true;
}

template <class ElemType>
void Matrix<ElemType>::TensorOp(ElemType beta, const Matrix<ElemType>& a, ElemType alpha, ElementWiseOperator op, ElementWiseOperator reductionOp,
                                const array<size_t, 2>& offsets,
                                const SmallVector<size_t>& regularOpDims, const array<SmallVector<ptrdiff_t>, 2>& regularStrides,
                                const SmallVector<size_t>& reducingOpDims, const array<SmallVector<ptrdiff_t>, 2>& reducingStrides)
{
    VerifyIsDense(*this) && VerifyIsDense(a);

    DecideAndMoveToRightDevice(*this, a);

    DISPATCH_MATRIX_ON_FLAG(this,
                            this,
                            m_CPUMatrix->TensorOp(beta, *a.m_CPUMatrix, alpha, op, reductionOp, offsets, regularOpDims, regularStrides, reducingOpDims, reducingStrides),
                            m_GPUMatrix->TensorOp(beta, *a.m_GPUMatrix, alpha, op, reductionOp, offsets, regularOpDims, regularStrides, reducingOpDims, reducingStrides),
                            NOT_IMPLEMENTED,
                            NOT_IMPLEMENTED);
}

template <class ElemType>
void Matrix<ElemType>::TensorOp(ElemType beta, const Matrix<ElemType>& a, const Matrix<ElemType>& b, ElemType alpha, ElementWiseOperator op, ElementWiseOperator reductionOp,
                                const array<size_t, 3>& offsets,
                                const SmallVector<size_t>& regularOpDims, const array<SmallVector<ptrdiff_t>, 3>& regularStrides,
                                const SmallVector<size_t>& reducingOpDims, const array<SmallVector<ptrdiff_t>, 3>& reducingStrides)
{
    VerifyIsDense(*this) && VerifyIsDense(a) && VerifyIsDense(b);

    DecideAndMoveToRightDevice(*this, a, b);

    DISPATCH_MATRIX_ON_FLAG(this,
                            this,
                            m_CPUMatrix->TensorOp(beta, *a.m_CPUMatrix, *b.m_CPUMatrix, alpha, op, reductionOp, offsets, regularOpDims, regularStrides, reducingOpDims, reducingStrides),
                            m_GPUMatrix->TensorOp(beta, *a.m_GPUMatrix, *b.m_GPUMatrix, alpha, op, reductionOp, offsets, regularOpDims, regularStrides, reducingOpDims, reducingStrides),
                            NOT_IMPLEMENTED,
                            NOT_IMPLEMENTED);
}

template <class ElemType>
void Matrix<ElemType>::TensorOp(ElemType beta, const Matrix<ElemType>& a, const Matrix<ElemType>& b, const Matrix<ElemType>& c, ElemType alpha, ElementWiseOperator op, ElementWiseOperator reductionOp,
                                const array<size_t, 4>& offsets,
                                const SmallVector<size_t>& regularOpDims, const array<SmallVector<ptrdiff_t>, 4>& regularStrides,
                                const SmallVector<size_t>& reducingOpDims, const array<SmallVector<ptrdiff_t>, 4>& reducingStrides)
{
    VerifyIsDense(*this) && VerifyIsDense(a) && VerifyIsDense(b) && VerifyIsDense(c);

    DecideAndMoveToRightDevice(*this, a, b, c);

    DISPATCH_MATRIX_ON_FLAG(this,
                            this,
                            m_CPUMatrix->TensorOp(beta, *a.m_CPUMatrix, *b.m_CPUMatrix, *c.m_CPUMatrix, alpha, op, reductionOp, offsets, regularOpDims, regularStrides, reducingOpDims, reducingStrides),
                            m_GPUMatrix->TensorOp(beta, *a.m_GPUMatrix, *b.m_GPUMatrix, *c.m_GPUMatrix, alpha, op, reductionOp, offsets, regularOpDims, regularStrides, reducingOpDims, reducingStrides),
                            NOT_IMPLEMENTED,
                            NOT_IMPLEMENTED);
}

//template class Matrix<short>;
template class Matrix<float>;
template class Matrix<double>;

// We use Matrix<char> as the backing store for QuantizedMatrix, and also as a flag matrix.
// Let's explicitly instantiate the methods we need for that purpose
template Matrix<char>::Matrix(DEVICEID_TYPE);
template Matrix<char>::Matrix(Matrix<char>&&);
template Matrix<char>::Matrix(const size_t numRows, const size_t numCols, DEVICEID_TYPE deviceId, const MatrixType matrixType, const MatrixFormat matrixFormat);
template Matrix<char>::Matrix(const size_t numRows, const size_t numCols, char* pArray, DEVICEID_TYPE deviceId, const size_t matrixFlags, const size_t nnz);
template Matrix<char>::~Matrix();
template Matrix<char>& Matrix<char>::operator=(Matrix<char>&& moveFrom);
template char* Matrix<char>::Data() const;
template int Matrix<char>::GetDeviceId() const;
template size_t Matrix<char>::GetNumElements() const;
template Matrix<char> Matrix<char>::ColumnSlice(size_t startColumn, size_t numCols) const;
template void Matrix<char>::_transferToDevice(int id_to, bool isBeingMoved, bool emptyTransfer) const;
template void Matrix<char>::TransferToDeviceIfNotThere(int id_to, bool isBeingMoved, bool emptyTransfer, bool updatePreferredDevice) const;
template size_t Matrix<char>::GetNumRows() const;
template size_t Matrix<char>::GetNumCols() const;
template void Matrix<char>::SetValue(const char);
template void Matrix<char>::SetValue(size_t numRows, const size_t numCols, int deviceId, char* pArray, size_t matrixFlags);
//template void Matrix<char>::SetValue(const Matrix<char>&, MatrixFormat);
template void Matrix<char>::SetValue(const Matrix<char>&);
template void Matrix<char>::AssignValuesOf   (const Matrix<char>&);
template bool Matrix<char>::IsEmpty() const;
template void Matrix<char>::Resize(const size_t numRows, const size_t numCols, const size_t numNZElemToReserve, bool growOnly);
template void Matrix<char>::Reshape(const size_t, const size_t);
template char* Matrix<char>::CopyToArray(void) const;

// Matrix<short> methods
template Matrix<short>::Matrix(DEVICEID_TYPE);
template Matrix<short>::Matrix(Matrix<short>&&);
template Matrix<short>::Matrix(const size_t numRows, const size_t numCols, DEVICEID_TYPE deviceId, const MatrixType matrixType, const MatrixFormat matrixFormat);
template Matrix<short>::Matrix(const size_t numRows, const size_t numCols, short* pArray, DEVICEID_TYPE deviceId, const size_t matrixFlags, const size_t nnz);
template Matrix<short>::~Matrix();
template Matrix<short>& Matrix<short>::operator=(Matrix<short>&& moveFrom);
template short* Matrix<short>::Data() const;
template int Matrix<short>::GetDeviceId() const;
template size_t Matrix<short>::GetNumElements() const;
template Matrix<short> Matrix<short>::ColumnSlice(size_t startColumn, size_t numCols) const;
template void Matrix<short>::_transferToDevice(int id_to, bool isBeingMoved, bool emptyTransfer) const;
template void Matrix<short>::TransferToDeviceIfNotThere(int id_to, bool isBeingMoved, bool emptyTransfer, bool updatePreferredDevice) const;
template size_t Matrix<short>::GetNumRows() const;
template size_t Matrix<short>::GetNumCols() const;
template void Matrix<short>::SetValue(const short);
template void Matrix<short>::SetValue(size_t numRows, const size_t numCols, int deviceId, short* pArray, size_t matrixFlags);
//template void Matrix<short>::SetValue(const Matrix<short>&, MatrixFormat);
template void Matrix<short>::SetValue(const Matrix<short>&);
template void Matrix<short>::AssignValuesOf(const Matrix<short>&);
template bool Matrix<short>::IsEmpty() const;
template void Matrix<short>::Resize(const size_t numRows, const size_t numCols, const size_t numNZElemToReserve, bool growOnly);
template void Matrix<short>::Reshape(const size_t, const size_t);
template short* Matrix<short>::CopyToArray(void) const;

template Matrix<int>::Matrix(const size_t, const size_t, int*, DEVICEID_TYPE, const size_t, const size_t);

}}}<|MERGE_RESOLUTION|>--- conflicted
+++ resolved
@@ -4301,14 +4301,9 @@
     DecideAndMoveToRightDevice(*this, grad);
 
     // REVIEW alexeyk: add sparse version.
-<<<<<<< HEAD
-    DISPATCH_MATRIX_ON_FLAG(this, this,
-                            m_CPUMatrix->BatchNormalizationBackward(*(in.m_CPUMatrix), *(grad.m_CPUMatrix), *(scale.m_CPUMatrix),
-=======
     DISPATCH_MATRIX_ON_FLAG(this,
                             this,
                             m_CPUMatrix->BatchNormalizationBackward(*(in.m_CPUMatrix), *(grad.m_CPUMatrix), *(scale.m_CPUMatrix), blendFactor,
->>>>>>> 9db12ddf
                                                                     *(saveMean.m_CPUMatrix), *(saveInvStdDev.m_CPUMatrix),
                                                                     *(scaleGrad.m_CPUMatrix), *(biasGrad.m_CPUMatrix)),
                             m_GPUMatrix->BatchNormalizationBackward(*(in.m_GPUMatrix), *(grad.m_GPUMatrix), *(scale.m_GPUMatrix), blendFactor,
